#include <Storages/MergeTree/MergeTreeSink.h>
#include <Storages/MergeTree/MergeTreeDataPartInMemory.h>
#include <Storages/StorageMergeTree.h>
#include <Interpreters/PartLog.h>

namespace ProfileEvents
{
    extern const Event DuplicatedInsertedBlocks;
}

namespace DB
{

MergeTreeSink::~MergeTreeSink() = default;

MergeTreeSink::MergeTreeSink(
    StorageMergeTree & storage_,
    StorageMetadataPtr metadata_snapshot_,
    size_t max_parts_per_block_,
    ContextPtr context_)
    : SinkToStorage(metadata_snapshot_->getSampleBlock())
    , storage(storage_)
    , metadata_snapshot(metadata_snapshot_)
    , max_parts_per_block(max_parts_per_block_)
    , context(context_)
{
}

void MergeTreeSink::onStart()
{
    /// Only check "too many parts" before write,
    /// because interrupting long-running INSERT query in the middle is not convenient for users.
    storage.delayInsertOrThrowIfNeeded(nullptr, context);
}

void MergeTreeSink::onFinish()
{
    finishDelayedChunk();
}

struct MergeTreeSink::DelayedChunk
{
    struct Partition
    {
        MergeTreeDataWriter::TemporaryPart temp_part;
        UInt64 elapsed_ns;
        String block_dedup_token;
    };

    std::vector<Partition> partitions;
};


void MergeTreeSink::consume(Chunk chunk)
{
    auto block = getHeader().cloneWithColumns(chunk.detachColumns());
    auto storage_snapshot = storage.getStorageSnapshot(metadata_snapshot, context);

    storage.writer.deduceTypesOfObjectColumns(storage_snapshot, block);
    auto part_blocks = storage.writer.splitBlockIntoParts(block, max_parts_per_block, metadata_snapshot, context);

    using DelayedPartitions = std::vector<MergeTreeSink::DelayedChunk::Partition>;
    DelayedPartitions partitions;

    const Settings & settings = context->getSettingsRef();
    size_t streams = 0;
    bool support_parallel_write = false;

    for (auto & current_block : part_blocks)
    {
        Stopwatch watch;
        String block_dedup_token;

        auto temp_part = storage.writer.writeTempPart(current_block, metadata_snapshot, context);

        UInt64 elapsed_ns = watch.elapsed();

        /// If optimize_on_insert setting is true, current_block could become empty after merge
        /// and we didn't create part.
        if (!temp_part.part)
            continue;

        if (!support_parallel_write && temp_part.part->data_part_storage->supportParallelWrite())
            support_parallel_write = true;

        if (storage.getDeduplicationLog())
        {
            const String & dedup_token = settings.insert_deduplication_token;
            if (!dedup_token.empty())
            {
                /// multiple blocks can be inserted within the same insert query
                /// an ordinal number is added to dedup token to generate a distinctive block id for each block
                block_dedup_token = fmt::format("{}_{}", dedup_token, chunk_dedup_seqnum);
                ++chunk_dedup_seqnum;
            }
        }

        size_t max_insert_delayed_streams_for_parallel_write = DEFAULT_DELAYED_STREAMS_FOR_PARALLEL_WRITE;
        if (!support_parallel_write || settings.max_insert_delayed_streams_for_parallel_write.changed)
            max_insert_delayed_streams_for_parallel_write = settings.max_insert_delayed_streams_for_parallel_write;

        /// In case of too much columns/parts in block, flush explicitly.
        streams += temp_part.streams.size();
        if (streams > max_insert_delayed_streams_for_parallel_write)
        {
            finishDelayedChunk();
            delayed_chunk = std::make_unique<MergeTreeSink::DelayedChunk>();
            delayed_chunk->partitions = std::move(partitions);
            finishDelayedChunk();

            streams = 0;
            support_parallel_write = false;
            partitions = DelayedPartitions{};
        }

        partitions.emplace_back(MergeTreeSink::DelayedChunk::Partition
        {
            .temp_part = std::move(temp_part),
            .elapsed_ns = elapsed_ns,
            .block_dedup_token = std::move(block_dedup_token)
        });
    }

    finishDelayedChunk();
    delayed_chunk = std::make_unique<MergeTreeSink::DelayedChunk>();
    delayed_chunk->partitions = std::move(partitions);
}

void MergeTreeSink::finishDelayedChunk()
{
    if (!delayed_chunk)
        return;

    for (auto & partition : delayed_chunk->partitions)
    {
        partition.temp_part.finalize();

        auto & part = partition.temp_part.part;

        bool added = false;

        /// It's important to create it outside of lock scope because
        /// otherwise it can lock parts in destructor and deadlock is possible.
        MergeTreeData::Transaction transaction(storage, context->getCurrentTransaction().get());
        {
            auto lock = storage.lockParts();
            storage.fillNewPartName(part, lock);

            auto * deduplication_log = storage.getDeduplicationLog();
            if (deduplication_log)
            {
                const String block_id = part->getZeroLevelPartBlockID(partition.block_dedup_token);
                auto res = deduplication_log->addPart(block_id, part->info);
                if (!res.second)
                {
                    ProfileEvents::increment(ProfileEvents::DuplicatedInsertedBlocks);
                    LOG_INFO(storage.log, "Block with ID {} already exists as part {}; ignoring it", block_id, res.first.getPartName());
                }
                else
                {
<<<<<<< HEAD
                    MergeTreeData::Transaction transaction(storage, context->getCurrentTransaction().get());
                    added = storage.renameTempPartAndAdd(part, transaction, partition.temp_part.builder, lock);
=======
                    added = storage.renameTempPartAndAdd(part, transaction, lock);
>>>>>>> aa823325
                    transaction.commit(&lock);
                }
            }
            else
            {
<<<<<<< HEAD
                MergeTreeData::Transaction transaction(storage, context->getCurrentTransaction().get());
                added = storage.renameTempPartAndAdd(part, transaction, partition.temp_part.builder, lock);
=======
                added = storage.renameTempPartAndAdd(part, transaction, lock);
>>>>>>> aa823325
                transaction.commit(&lock);
            }
        }

        /// Part can be deduplicated, so increment counters and add to part log only if it's really added
        if (added)
        {
            PartLog::addNewPart(storage.getContext(), part, partition.elapsed_ns);
            storage.incrementInsertedPartsProfileEvent(part->getType());

            /// Initiate async merge - it will be done if it's good time for merge and if there are space in 'background_pool'.
            storage.background_operations_assignee.trigger();
        }
    }

    delayed_chunk.reset();
}

}<|MERGE_RESOLUTION|>--- conflicted
+++ resolved
@@ -158,23 +158,13 @@
                 }
                 else
                 {
-<<<<<<< HEAD
-                    MergeTreeData::Transaction transaction(storage, context->getCurrentTransaction().get());
                     added = storage.renameTempPartAndAdd(part, transaction, partition.temp_part.builder, lock);
-=======
-                    added = storage.renameTempPartAndAdd(part, transaction, lock);
->>>>>>> aa823325
                     transaction.commit(&lock);
                 }
             }
             else
             {
-<<<<<<< HEAD
-                MergeTreeData::Transaction transaction(storage, context->getCurrentTransaction().get());
                 added = storage.renameTempPartAndAdd(part, transaction, partition.temp_part.builder, lock);
-=======
-                added = storage.renameTempPartAndAdd(part, transaction, lock);
->>>>>>> aa823325
                 transaction.commit(&lock);
             }
         }
