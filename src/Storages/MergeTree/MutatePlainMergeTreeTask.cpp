#include <Storages/MergeTree/MutatePlainMergeTreeTask.h>

#include <Storages/StorageMergeTree.h>
#include <Interpreters/TransactionLog.h>

namespace DB
{

namespace ErrorCodes
{
    extern const int LOGICAL_ERROR;
}


StorageID MutatePlainMergeTreeTask::getStorageID()
{
    return storage.getStorageID();
}

void MutatePlainMergeTreeTask::onCompleted()
{
    bool delay = state == State::SUCCESS;
    task_result_callback(delay);
}


void MutatePlainMergeTreeTask::prepare()
{
    future_part = merge_mutate_entry->future_part;

    const Settings & settings = storage.getContext()->getSettingsRef();
    merge_list_entry = storage.getContext()->getMergeList().insert(
        storage.getStorageID(),
        future_part,
        settings);

    stopwatch = std::make_unique<Stopwatch>();

    write_part_log = [this] (const ExecutionStatus & execution_status)
    {
        mutate_task.reset();
        storage.writePartLog(
            PartLogElement::MUTATE_PART,
            execution_status,
            stopwatch->elapsed(),
            future_part->name,
            new_part,
            future_part->parts,
            merge_list_entry.get());
    };

    fake_query_context = Context::createCopy(storage.getContext());
    fake_query_context->makeQueryContext();
    fake_query_context->setCurrentQueryId("");

    mutate_task = storage.merger_mutator.mutatePartToTemporaryPart(
            future_part, metadata_snapshot, merge_mutate_entry->commands, merge_list_entry.get(),
            time(nullptr), fake_query_context, merge_mutate_entry->txn, merge_mutate_entry->tagger->reserved_space, table_lock_holder);
}

bool MutatePlainMergeTreeTask::executeStep()
{
    /// Make out memory tracker a parent of current thread memory tracker
    MemoryTrackerThreadSwitcherPtr switcher;
    if (merge_list_entry)
        switcher = std::make_unique<MemoryTrackerThreadSwitcher>(*merge_list_entry);

    switch (state)
    {
        case State::NEED_PREPARE:
        {
            prepare();
            state = State::NEED_EXECUTE;
            return true;
        }
        case State::NEED_EXECUTE:
        {
            try
            {
                if (mutate_task->execute())
                    return true;

                new_part = mutate_task->getFuture().get();
                auto & data_part_storage = new_part->getDataPartStorage();
                if (data_part_storage.hasActiveTransaction())
                    data_part_storage.precommitTransaction();

                MergeTreeData::Transaction transaction(storage, merge_mutate_entry->txn.get());
                /// FIXME Transactions: it's too optimistic, better to lock parts before starting transaction
                storage.renameTempPartAndReplace(new_part, transaction);
                transaction.commit();

                storage.updateMutationEntriesErrors(future_part, true, "");
                write_part_log({});

                state = State::NEED_FINISH;
                return true;
            }
            catch (...)
            {
                if (merge_mutate_entry->txn)
                    merge_mutate_entry->txn->onException();
<<<<<<< HEAD
                String exception_message = getCurrentExceptionMessage(false);
                LOG_ERROR(&Poco::Logger::get("MutatePlainMergeTreeTask"), "{}", exception_message);
                storage.updateMutationEntriesErrors(future_part, false, exception_message);
                write_part_log(ExecutionStatus::fromCurrentException(true));
=======
                PreformattedMessage exception_message = getCurrentExceptionMessageAndPattern(/* with_stacktrace */ false);
                LOG_ERROR(&Poco::Logger::get("MutatePlainMergeTreeTask"), exception_message);
                storage.updateMutationEntriesErrors(future_part, false, exception_message.text);
                write_part_log(ExecutionStatus::fromCurrentException());
>>>>>>> 63bfa194
                tryLogCurrentException(__PRETTY_FUNCTION__);
                return false;
            }
        }
        case State::NEED_FINISH:
        {
            // Nothing to do
            state = State::SUCCESS;
            return false;
        }
        case State::SUCCESS:
        {
            throw Exception(ErrorCodes::LOGICAL_ERROR, "Task with state SUCCESS mustn't be executed again");
        }
    }

    return false;
}


}<|MERGE_RESOLUTION|>--- conflicted
+++ resolved
@@ -100,17 +100,10 @@
             {
                 if (merge_mutate_entry->txn)
                     merge_mutate_entry->txn->onException();
-<<<<<<< HEAD
-                String exception_message = getCurrentExceptionMessage(false);
-                LOG_ERROR(&Poco::Logger::get("MutatePlainMergeTreeTask"), "{}", exception_message);
-                storage.updateMutationEntriesErrors(future_part, false, exception_message);
-                write_part_log(ExecutionStatus::fromCurrentException(true));
-=======
                 PreformattedMessage exception_message = getCurrentExceptionMessageAndPattern(/* with_stacktrace */ false);
                 LOG_ERROR(&Poco::Logger::get("MutatePlainMergeTreeTask"), exception_message);
                 storage.updateMutationEntriesErrors(future_part, false, exception_message.text);
-                write_part_log(ExecutionStatus::fromCurrentException());
->>>>>>> 63bfa194
+                write_part_log(ExecutionStatus::fromCurrentException(true));
                 tryLogCurrentException(__PRETTY_FUNCTION__);
                 return false;
             }
