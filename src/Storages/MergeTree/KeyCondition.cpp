--- conflicted
+++ resolved
@@ -10,11 +10,8 @@
 #include <Interpreters/misc.h>
 #include <Functions/FunctionFactory.h>
 #include <Functions/FunctionsConversion.h>
-<<<<<<< HEAD
 #include <Functions/indexHint.h>
-=======
 #include <Functions/CastOverloadResolver.h>
->>>>>>> 49981875
 #include <Functions/IFunction.h>
 #include <Common/FieldVisitorsAccurateComparison.h>
 #include <Common/FieldVisitorToString.h>
@@ -953,45 +950,7 @@
   */
 bool KeyCondition::getConstant(const ASTPtr & expr, Block & block_with_constants, Field & out_value, DataTypePtr & out_type)
 {
-<<<<<<< HEAD
     return Tree(expr.get()).getConstant(block_with_constants, out_value, out_type);
-=======
-    // Constant expr should use alias names if any
-    String column_name = expr->getColumnName();
-
-    if (const auto * lit = expr->as<ASTLiteral>())
-    {
-        /// By default block_with_constants has only one column named "_dummy".
-        /// If block contains only constants it's may not be preprocessed by
-        //  ExpressionAnalyzer, so try to look up in the default column.
-        if (!block_with_constants.has(column_name))
-            column_name = "_dummy";
-
-        /// Simple literal
-        out_value = lit->value;
-        out_type = block_with_constants.getByName(column_name).type;
-
-        /// If constant is not Null, we can assume it's type is not Nullable as well.
-        if (!out_value.isNull())
-            out_type = removeNullable(out_type);
-
-        return true;
-    }
-    else if (block_with_constants.has(column_name) && isColumnConst(*block_with_constants.getByName(column_name).column))
-    {
-        /// An expression which is dependent on constants only
-        const auto & expr_info = block_with_constants.getByName(column_name);
-        out_value = (*expr_info.column)[0];
-        out_type = expr_info.type;
-
-        if (!out_value.isNull())
-            out_type = removeNullable(out_type);
-
-        return true;
-    }
-    else
-        return false;
->>>>>>> 49981875
 }
 
 
@@ -1108,7 +1067,6 @@
     rpn.emplace_back(std::move(element));
 }
 
-<<<<<<< HEAD
 bool KeyCondition::canConstantBeWrappedByMonotonicFunctions(
     const Tree & node,
     size_t & out_key_column_num,
@@ -1252,29 +1210,6 @@
         return false;
 
     for (const auto & dag_node : key_expr->getNodes())
-=======
-
-/** The key functional expression constraint may be inferred from a plain column in the expression.
-  * For example, if the key contains `toStartOfHour(Timestamp)` and query contains `WHERE Timestamp >= now()`,
-  * it can be assumed that if `toStartOfHour()` is monotonic on [now(), inf), the `toStartOfHour(Timestamp) >= toStartOfHour(now())`
-  * condition also holds, so the index may be used to select only parts satisfying this condition.
-  *
-  * To check the assumption, we'd need to assert that the inverse function to this transformation is also monotonic, however the
-  * inversion isn't exported (or even viable for not strictly monotonic functions such as `toStartOfHour()`).
-  * Instead, we can qualify only functions that do not transform the range (for example rounding),
-  * which while not strictly monotonic, are monotonic everywhere on the input range.
-  */
-bool KeyCondition::transformConstantWithValidFunctions(
-    const String & expr_name,
-    size_t & out_key_column_num,
-    DataTypePtr & out_key_column_type,
-    Field & out_value,
-    DataTypePtr & out_type,
-    std::function<bool(IFunctionBase &, const IDataType &)> always_monotonic) const
-{
-    const auto & sample_block = key_expr->getSampleBlock();
-    for (const auto & node : key_expr->getNodes())
->>>>>>> 49981875
     {
         auto it = key_columns.find(dag_node.result_name);
         if (it != key_columns.end())
