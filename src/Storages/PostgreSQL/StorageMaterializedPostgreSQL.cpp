--- conflicted
+++ resolved
@@ -278,12 +278,8 @@
         unsigned num_streams)
 {
     auto nested_table = getNested();
-<<<<<<< HEAD
-    return readFinalFromNestedStorage(nested_table, column_names,
-=======
-
-    auto pipe = readFinalFromNestedStorage(nested_table, column_names, metadata_snapshot,
->>>>>>> 437940b2
+
+    auto pipe = readFinalFromNestedStorage(nested_table, column_names,
             query_info, context_, processed_stage, max_block_size, num_streams);
 
     auto lock = lockForShare(context_->getCurrentQueryId(), context_->getSettingsRef().lock_acquire_timeout);
