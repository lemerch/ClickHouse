#include <Storages/IStorage.h>

#include <Common/StringUtils/StringUtils.h>
#include <Common/quoteString.h>
#include <IO/Operators.h>
#include <IO/WriteBufferFromString.h>
#include <Interpreters/Context.h>
#include <Interpreters/ExpressionActions.h>
#include <Interpreters/InterpreterSelectQuery.h>
#include <Parsers/ASTCreateQuery.h>
#include <Parsers/ASTSetQuery.h>
#include <Processors/Pipe.h>
#include <Processors/QueryPlan/ReadFromPreparedSource.h>
#include <Storages/AlterCommands.h>


namespace DB
{
namespace ErrorCodes
{
    extern const int TABLE_IS_DROPPED;
    extern const int NOT_IMPLEMENTED;
    extern const int DEADLOCK_AVOIDED;
}

bool IStorage::isVirtualColumn(const String & column_name, const StorageMetadataPtr & metadata_snapshot) const
{
    /// Virtual column maybe overridden by real column
    return !metadata_snapshot->getColumns().has(column_name) && getVirtuals().contains(column_name);
}

RWLockImpl::LockHolder IStorage::tryLockTimed(
    const RWLock & rwlock, RWLockImpl::Type type, const String & query_id, const std::chrono::milliseconds & acquire_timeout) const
{
    auto lock_holder = rwlock->getLock(type, query_id, acquire_timeout);
    if (!lock_holder)
    {
        const String type_str = type == RWLockImpl::Type::Read ? "READ" : "WRITE";
        throw Exception(
            type_str + " locking attempt on \"" + getStorageID().getFullTableName() + "\" has timed out! ("
                + std::to_string(acquire_timeout.count())
                + "ms) "
                  "Possible deadlock avoided. Client should retry.",
            ErrorCodes::DEADLOCK_AVOIDED);
    }
    return lock_holder;
}

TableLockHolder IStorage::lockForShare(const String & query_id, const std::chrono::milliseconds & acquire_timeout)
{
    TableLockHolder result = tryLockTimed(drop_lock, RWLockImpl::Read, query_id, acquire_timeout);

    if (is_dropped)
    {
        auto table_id = getStorageID();
        throw Exception(ErrorCodes::TABLE_IS_DROPPED, "Table {}.{} is dropped", table_id.database_name, table_id.table_name);
    }

    return result;
}

TableLockHolder IStorage::lockForAlter(const String & query_id, const std::chrono::milliseconds & acquire_timeout)
{
    TableLockHolder result = tryLockTimed(alter_lock, RWLockImpl::Write, query_id, acquire_timeout);

    if (is_dropped)
        throw Exception("Table is dropped", ErrorCodes::TABLE_IS_DROPPED);

    return result;
}


TableExclusiveLockHolder IStorage::lockExclusively(const String & query_id, const std::chrono::milliseconds & acquire_timeout)
{
    TableExclusiveLockHolder result;
    result.alter_lock = tryLockTimed(alter_lock, RWLockImpl::Write, query_id, acquire_timeout);

    if (is_dropped)
        throw Exception("Table is dropped", ErrorCodes::TABLE_IS_DROPPED);

    result.drop_lock = tryLockTimed(drop_lock, RWLockImpl::Write, query_id, acquire_timeout);

    return result;
}

Pipe IStorage::read(
    const Names & /*column_names*/,
    const StorageMetadataPtr & /*metadata_snapshot*/,
    SelectQueryInfo & /*query_info*/,
    ContextPtr /*context*/,
    QueryProcessingStage::Enum /*processed_stage*/,
    size_t /*max_block_size*/,
    unsigned /*num_streams*/)
{
    throw Exception("Method read is not supported by storage " + getName(), ErrorCodes::NOT_IMPLEMENTED);
}

void IStorage::read(
    QueryPlan & query_plan,
    const Names & column_names,
    const StorageMetadataPtr & metadata_snapshot,
    SelectQueryInfo & query_info,
    ContextPtr context,
    QueryProcessingStage::Enum processed_stage,
    size_t max_block_size,
    unsigned num_streams)
{
    auto pipe = read(column_names, metadata_snapshot, query_info, context, processed_stage, max_block_size, num_streams);
    if (pipe.empty())
    {
        auto header = (query_info.projection ? query_info.projection->desc->metadata : metadata_snapshot)
                          ->getSampleBlockForColumns(column_names, getVirtuals(), getStorageID());
        InterpreterSelectQuery::addEmptySourceToQueryPlan(query_plan, header, query_info, context);
    }
    else
    {
        auto read_step = std::make_unique<ReadFromStorageStep>(std::move(pipe), getName());
        query_plan.addStep(std::move(read_step));
    }
}

Pipe IStorage::alterPartition(
    const StorageMetadataPtr & /* metadata_snapshot */, const PartitionCommands & /* commands */, ContextPtr /* context */)
{
    throw Exception("Partition operations are not supported by storage " + getName(), ErrorCodes::NOT_IMPLEMENTED);
}

void IStorage::alter(const AlterCommands & params, ContextPtr context, TableLockHolder &)
{
    auto table_id = getStorageID();
    StorageInMemoryMetadata new_metadata = getInMemoryMetadata();
    params.apply(new_metadata, context);
    DatabaseCatalog::instance().getDatabase(table_id.database_name)->alterTable(context, table_id, new_metadata);
    setInMemoryMetadata(new_metadata);
}


void IStorage::checkAlterIsPossible(const AlterCommands & commands, ContextPtr /* context */) const
{
    for (const auto & command : commands)
    {
        if (!command.isCommentAlter())
            throw Exception(
                "Alter of type '" + alterTypeToString(command.type) + "' is not supported by storage " + getName(),
                ErrorCodes::NOT_IMPLEMENTED);
    }
}

void IStorage::checkMutationIsPossible(const MutationCommands & /*commands*/, const Settings & /*settings*/) const
{
    throw Exception("Table engine " + getName() + " doesn't support mutations", ErrorCodes::NOT_IMPLEMENTED);
}

void IStorage::checkAlterPartitionIsPossible(
    const PartitionCommands & /*commands*/, const StorageMetadataPtr & /*metadata_snapshot*/, const Settings & /*settings*/) const
{
    throw Exception("Table engine " + getName() + " doesn't support partitioning", ErrorCodes::NOT_IMPLEMENTED);
}

StorageID IStorage::getStorageID() const
{
    std::lock_guard lock(id_mutex);
    return storage_id;
}

void IStorage::renameInMemory(const StorageID & new_table_id)
{
    std::lock_guard lock(id_mutex);
    storage_id = new_table_id;
}

NamesAndTypesList IStorage::getVirtuals() const
{
    return {};
}

Names IStorage::getAllRegisteredNames() const
{
    Names result;
    auto getter = [](const auto & column) { return column.name; };
    const NamesAndTypesList & available_columns = getInMemoryMetadata().getColumns().getAllPhysical();
    std::transform(available_columns.begin(), available_columns.end(), std::back_inserter(result), getter);
    return result;
}

NameDependencies IStorage::getDependentViewsByColumn(ContextPtr context) const
{
    NameDependencies name_deps;
    auto dependencies = DatabaseCatalog::instance().getDependencies(storage_id);
    for (const auto & depend_id : dependencies)
    {
        auto depend_table = DatabaseCatalog::instance().getTable(depend_id, context);
        if (depend_table->getInMemoryMetadataPtr()->select.inner_query)
        {
            const auto & select_query = depend_table->getInMemoryMetadataPtr()->select.inner_query;
            auto required_columns = InterpreterSelectQuery(select_query, context, SelectQueryOptions{}.noModify()).getRequiredColumns();
            for (const auto & col_name : required_columns)
                name_deps[col_name].push_back(depend_id.table_name);
        }
    }
    return name_deps;
}

<<<<<<< HEAD
bool IStorage::isReadOnly() const
{
    auto storage_policy = getStoragePolicy();
    if (storage_policy)
    {
        for (const auto disk : storage_policy->getDisks())
            if (!disk->isReadOnly())
                return false;
        return true;
    }
    return false;
=======
BackupEntries IStorage::backup(const ASTs &, ContextPtr) const
{
    throw Exception("Table engine " + getName() + " doesn't support backups", ErrorCodes::NOT_IMPLEMENTED);
}

RestoreDataTasks IStorage::restoreFromBackup(const BackupPtr &, const String &, const ASTs &, ContextMutablePtr)
{
    throw Exception("Table engine " + getName() + " doesn't support restoring", ErrorCodes::NOT_IMPLEMENTED);
>>>>>>> 0858fdf1
}

std::string PrewhereInfo::dump() const
{
    WriteBufferFromOwnString ss;
    ss << "PrewhereDagInfo\n";

    if (alias_actions)
    {
        ss << "alias_actions " << alias_actions->dumpDAG() << "\n";
    }

    if (prewhere_actions)
    {
        ss << "prewhere_actions " << prewhere_actions->dumpDAG() << "\n";
    }

    ss << "remove_prewhere_column " << remove_prewhere_column
       << ", need_filter " << need_filter << "\n";

    return ss.str();
}

std::string FilterDAGInfo::dump() const
{
    WriteBufferFromOwnString ss;
    ss << "FilterDAGInfo for column '" << column_name <<"', do_remove_column "
       << do_remove_column << "\n";
    if (actions)
    {
        ss << "actions " << actions->dumpDAG() << "\n";
    }

    return ss.str();
}

}<|MERGE_RESOLUTION|>--- conflicted
+++ resolved
@@ -201,7 +201,6 @@
     return name_deps;
 }
 
-<<<<<<< HEAD
 bool IStorage::isReadOnly() const
 {
     auto storage_policy = getStoragePolicy();
@@ -213,7 +212,8 @@
         return true;
     }
     return false;
-=======
+}
+
 BackupEntries IStorage::backup(const ASTs &, ContextPtr) const
 {
     throw Exception("Table engine " + getName() + " doesn't support backups", ErrorCodes::NOT_IMPLEMENTED);
@@ -222,7 +222,6 @@
 RestoreDataTasks IStorage::restoreFromBackup(const BackupPtr &, const String &, const ASTs &, ContextMutablePtr)
 {
     throw Exception("Table engine " + getName() + " doesn't support restoring", ErrorCodes::NOT_IMPLEMENTED);
->>>>>>> 0858fdf1
 }
 
 std::string PrewhereInfo::dump() const
