#include <Functions/FunctionFactory.h>
#include <Functions/IFunction.h>
#include <Interpreters/InDepthNodeVisitor.h>
#include <Interpreters/InterpreterSelectQuery.h>
#include <Interpreters/MutationsInterpreter.h>
#include <Interpreters/TreeRewriter.h>
#include <Storages/MergeTree/MergeTreeData.h>
#include <Storages/MergeTree/StorageFromMergeTreeDataPart.h>
#include <Storages/StorageMergeTree.h>
#include <Processors/Transforms/FilterTransform.h>
#include <Processors/Transforms/ExpressionTransform.h>
#include <Processors/Transforms/CreatingSetsTransform.h>
#include <Processors/Transforms/MaterializingTransform.h>
#include <Processors/Sources/NullSource.h>
#include <QueryPipeline/QueryPipelineBuilder.h>
#include <Processors/QueryPlan/QueryPlan.h>
#include <Processors/QueryPlan/ExpressionStep.h>
#include <Processors/QueryPlan/FilterStep.h>
#include <Processors/QueryPlan/ReadFromPreparedSource.h>
#include <Processors/Executors/PullingPipelineExecutor.h>
#include <Processors/Transforms/CheckSortedTransform.h>
#include <Parsers/ASTIdentifier.h>
#include <Parsers/ASTFunction.h>
#include <Parsers/ASTLiteral.h>
#include <Parsers/ASTExpressionList.h>
#include <Parsers/ASTSelectQuery.h>
#include <Parsers/formatAST.h>
#include <IO/WriteHelpers.h>
#include <Processors/QueryPlan/CreatingSetsStep.h>
#include <DataTypes/NestedUtils.h>


namespace DB
{

namespace ErrorCodes
{
    extern const int NOT_IMPLEMENTED;
    extern const int BAD_ARGUMENTS;
    extern const int LOGICAL_ERROR;
    extern const int UNKNOWN_MUTATION_COMMAND;
    extern const int NO_SUCH_COLUMN_IN_TABLE;
    extern const int CANNOT_UPDATE_COLUMN;
}

namespace
{

/// Helps to detect situations, where non-deterministic functions may be used in mutations of Replicated*MergeTree.
class FirstNonDeterministicFunctionMatcher
{
public:
    struct Data
    {
        ContextPtr context;
        std::optional<String> nondeterministic_function_name;
        bool subquery = false;
    };

    static bool needChildVisit(const ASTPtr & /*node*/, const ASTPtr & /*child*/)
    {
        return true;
    }

    static void visit(const ASTPtr & node, Data & data)
    {
        if (data.nondeterministic_function_name || data.subquery)
            return;

        if (node->as<ASTSelectQuery>())
        {
            /// We cannot determine if subquery is deterministic or not,
            /// so we do not allow to use subqueries in mutation without allow_nondeterministic_mutations=1
            data.subquery = true;
        }
        else if (const auto * function = typeid_cast<const ASTFunction *>(node.get()))
        {
            /// Property of being deterministic for lambda expression is completely determined
            /// by the contents of its definition, so we just proceed to it.
            if (function->name != "lambda")
            {
                /// NOTE It may be an aggregate function, so get(...) may throw.
                /// However, an aggregate function can be used only in subquery and we do not go into subquery.
                const auto func = FunctionFactory::instance().get(function->name, data.context);
                if (!func->isDeterministic())
                    data.nondeterministic_function_name = func->getName();
            }
        }
    }
};

using FirstNonDeterministicFunctionFinder = InDepthNodeVisitor<FirstNonDeterministicFunctionMatcher, true>;
using FirstNonDeterministicFunctionData = FirstNonDeterministicFunctionMatcher::Data;

FirstNonDeterministicFunctionData findFirstNonDeterministicFunctionName(const MutationCommand & command, ContextPtr context)
{
    FirstNonDeterministicFunctionMatcher::Data finder_data{context, std::nullopt, false};

    switch (command.type)
    {
        case MutationCommand::UPDATE:
        {
            auto update_assignments_ast = command.ast->as<const ASTAlterCommand &>().update_assignments->clone();
            FirstNonDeterministicFunctionFinder(finder_data).visit(update_assignments_ast);

            if (finder_data.nondeterministic_function_name)
                return finder_data;

            /// Currently UPDATE and DELETE both always have predicates so we can use fallthrough
            [[fallthrough]];
        }

        case MutationCommand::DELETE:
        {
            auto predicate_ast = command.predicate->clone();
            FirstNonDeterministicFunctionFinder(finder_data).visit(predicate_ast);

            return finder_data;
        }

        default:
            break;
    }

    return {};
}

ASTPtr prepareQueryAffectedAST(const std::vector<MutationCommand> & commands, const StoragePtr & storage, ContextPtr context)
{
    /// Execute `SELECT count() FROM storage WHERE predicate1 OR predicate2 OR ...` query.
    /// The result can differ from the number of affected rows (e.g. if there is an UPDATE command that
    /// changes how many rows satisfy the predicates of the subsequent commands).
    /// But we can be sure that if count = 0, then no rows will be touched.

    auto select = std::make_shared<ASTSelectQuery>();

    select->setExpression(ASTSelectQuery::Expression::SELECT, std::make_shared<ASTExpressionList>());
    auto count_func = std::make_shared<ASTFunction>();
    count_func->name = "count";
    count_func->arguments = std::make_shared<ASTExpressionList>();
    select->select()->children.push_back(count_func);

    ASTs conditions;
    for (const MutationCommand & command : commands)
    {
        if (ASTPtr condition = getPartitionAndPredicateExpressionForMutationCommand(command, storage, context))
            conditions.push_back(std::move(condition));
    }

    if (conditions.size() > 1)
    {
        auto coalesced_predicates = makeASTFunction("or");
        coalesced_predicates->arguments->children = std::move(conditions);
        select->setExpression(ASTSelectQuery::Expression::WHERE, std::move(coalesced_predicates));
    }
    else if (conditions.size() == 1)
    {
        select->setExpression(ASTSelectQuery::Expression::WHERE, std::move(conditions.front()));
    }

    return select;
}

ColumnDependencies getAllColumnDependencies(const StorageMetadataPtr & metadata_snapshot, const NameSet & updated_columns)
{
    NameSet new_updated_columns = updated_columns;
    ColumnDependencies dependencies;
    while (!new_updated_columns.empty())
    {
        auto new_dependencies = metadata_snapshot->getColumnDependencies(new_updated_columns, true);
        new_updated_columns.clear();
        for (const auto & dependency : new_dependencies)
        {
            if (!dependencies.count(dependency))
            {
                dependencies.insert(dependency);
                if (!dependency.isReadOnly())
                    new_updated_columns.insert(dependency.column_name);
            }
        }
    }

    return dependencies;
}

}


bool isStorageTouchedByMutations(
    const StoragePtr & storage,
    const StorageMetadataPtr & metadata_snapshot,
    const std::vector<MutationCommand> & commands,
    ContextMutablePtr context_copy)
{
    if (commands.empty())
        return false;

    bool all_commands_can_be_skipped = true;
    auto storage_from_merge_tree_data_part = std::dynamic_pointer_cast<StorageFromMergeTreeDataPart>(storage);
    for (const MutationCommand & command : commands)
    {
        if (!command.predicate) /// The command touches all rows.
            return true;

        if (command.partition && !storage_from_merge_tree_data_part)
            throw Exception("ALTER UPDATE/DELETE ... IN PARTITION is not supported for non-MergeTree tables", ErrorCodes::NOT_IMPLEMENTED);

        if (command.partition && storage_from_merge_tree_data_part)
        {
            const String partition_id = storage_from_merge_tree_data_part->getPartitionIDFromQuery(command.partition, context_copy);
            if (partition_id == storage_from_merge_tree_data_part->getPartitionId())
                all_commands_can_be_skipped = false;
        }
        else
            all_commands_can_be_skipped = false;
    }

    if (all_commands_can_be_skipped)
        return false;

    context_copy->setSetting("max_streams_to_max_threads_ratio", 1);
    context_copy->setSetting("max_threads", 1);

    ASTPtr select_query = prepareQueryAffectedAST(commands, storage, context_copy);

    /// Interpreter must be alive, when we use result of execute() method.
    /// For some reason it may copy context and and give it into ExpressionTransform
    /// after that we will use context from destroyed stack frame in our stream.
    InterpreterSelectQuery interpreter(select_query, context_copy, storage, metadata_snapshot, SelectQueryOptions().ignoreLimits());
    auto io = interpreter.execute();
    PullingPipelineExecutor executor(io.pipeline);

    Block block;
    while (!block.rows())
        executor.pull(block);
    if (!block.rows())
        return false;
    else if (block.rows() != 1)
        throw Exception("count() expression returned " + toString(block.rows()) + " rows, not 1",
            ErrorCodes::LOGICAL_ERROR);

    Block tmp_block;
    while (executor.pull(tmp_block));

    auto count = (*block.getByName("count()").column)[0].get<UInt64>();
    return count != 0;
}


ASTPtr getPartitionAndPredicateExpressionForMutationCommand(
    const MutationCommand & command,
    const StoragePtr & storage,
    ContextPtr context
)
{
    ASTPtr partition_predicate_as_ast_func;
    if (command.partition)
    {
        String partition_id;

        auto storage_merge_tree = std::dynamic_pointer_cast<MergeTreeData>(storage);
        auto storage_from_merge_tree_data_part = std::dynamic_pointer_cast<StorageFromMergeTreeDataPart>(storage);
        if (storage_merge_tree)
            partition_id = storage_merge_tree->getPartitionIDFromQuery(command.partition, context);
        else if (storage_from_merge_tree_data_part)
            partition_id = storage_from_merge_tree_data_part->getPartitionIDFromQuery(command.partition, context);
        else
            throw Exception("ALTER UPDATE/DELETE ... IN PARTITION is not supported for non-MergeTree tables", ErrorCodes::NOT_IMPLEMENTED);

        partition_predicate_as_ast_func = makeASTFunction("equals",
                    std::make_shared<ASTIdentifier>("_partition_id"),
                    std::make_shared<ASTLiteral>(partition_id)
        );
    }

    if (command.predicate && command.partition)
        return makeASTFunction("and", command.predicate->clone(), std::move(partition_predicate_as_ast_func));
    else
        return command.predicate ? command.predicate->clone() : partition_predicate_as_ast_func;
}


MutationsInterpreter::MutationsInterpreter(
    StoragePtr storage_,
    const StorageMetadataPtr & metadata_snapshot_,
    MutationCommands commands_,
    ContextPtr context_,
    bool can_execute_)
    : storage(std::move(storage_))
    , metadata_snapshot(metadata_snapshot_)
    , commands(std::move(commands_))
    , context(Context::createCopy(context_))
    , can_execute(can_execute_)
    , select_limits(SelectQueryOptions().analyze(!can_execute).ignoreLimits())
{
    mutation_ast = prepare(!can_execute);
}

static NameSet getKeyColumns(const StoragePtr & storage, const StorageMetadataPtr & metadata_snapshot)
{
    const MergeTreeData * merge_tree_data = dynamic_cast<const MergeTreeData *>(storage.get());
    if (!merge_tree_data)
        return {};

    NameSet key_columns;

    for (const String & col : metadata_snapshot->getColumnsRequiredForPartitionKey())
        key_columns.insert(col);

    for (const String & col : metadata_snapshot->getColumnsRequiredForSortingKey())
        key_columns.insert(col);
    /// We don't process sample_by_ast separately because it must be among the primary key columns.

    if (!merge_tree_data->merging_params.sign_column.empty())
        key_columns.insert(merge_tree_data->merging_params.sign_column);

    if (!merge_tree_data->merging_params.version_column.empty())
        key_columns.insert(merge_tree_data->merging_params.version_column);

    return key_columns;
}

static bool materializeTTLRecalculateOnly(const StoragePtr & storage)
{
    auto storage_from_merge_tree_data_part = std::dynamic_pointer_cast<StorageFromMergeTreeDataPart>(storage);
    if (!storage_from_merge_tree_data_part)
        return false;

    return storage_from_merge_tree_data_part->materializeTTLRecalculateOnly();
}

static void validateUpdateColumns(
    const StoragePtr & storage,
    const StorageMetadataPtr & metadata_snapshot, const NameSet & updated_columns,
    const std::unordered_map<String, Names> & column_to_affected_materialized)
{
    NameSet key_columns = getKeyColumns(storage, metadata_snapshot);

    for (const String & column_name : updated_columns)
    {
        auto found = false;
        for (const auto & col : metadata_snapshot->getColumns().getOrdinary())
        {
            if (col.name == column_name)
            {
                found = true;
                break;
            }
        }

        if (!found)
        {
            for (const auto & col : metadata_snapshot->getColumns().getMaterialized())
            {
                if (col.name == column_name)
                    throw Exception("Cannot UPDATE materialized column " + backQuote(column_name), ErrorCodes::CANNOT_UPDATE_COLUMN);
            }

            throw Exception("There is no column " + backQuote(column_name) + " in table", ErrorCodes::NO_SUCH_COLUMN_IN_TABLE);
        }

        if (key_columns.count(column_name))
            throw Exception("Cannot UPDATE key column " + backQuote(column_name), ErrorCodes::CANNOT_UPDATE_COLUMN);

        auto materialized_it = column_to_affected_materialized.find(column_name);
        if (materialized_it != column_to_affected_materialized.end())
        {
            for (const String & materialized : materialized_it->second)
            {
                if (key_columns.count(materialized))
                    throw Exception("Updated column " + backQuote(column_name) + " affects MATERIALIZED column "
                        + backQuote(materialized) + ", which is a key column. Cannot UPDATE it.",
                        ErrorCodes::CANNOT_UPDATE_COLUMN);
            }
        }
    }
}

/// Returns ASTs of updated nested subcolumns, if all of subcolumns were updated.
/// They are used to validate sizes of nested arrays.
/// If some of subcolumns were updated and some weren't,
/// it makes sense to validate only updated columns with their old versions,
/// because their sizes couldn't change, since sizes of all nested subcolumns must be consistent.
static std::optional<std::vector<ASTPtr>> getExpressionsOfUpdatedNestedSubcolumns(
    const String & column_name,
    const NamesAndTypesList & all_columns,
    const std::unordered_map<String, ASTPtr> & column_to_update_expression)
{
    std::vector<ASTPtr> res;
    auto source_name = Nested::splitName(column_name).first;

    /// Check this nested subcolumn
    for (const auto & column : all_columns)
    {
        auto split = Nested::splitName(column.name);
        if (isArray(column.type) && split.first == source_name && !split.second.empty())
        {
            auto it = column_to_update_expression.find(column.name);
            if (it == column_to_update_expression.end())
                return {};

            res.push_back(it->second);
        }
    }

    return res;
}

ASTPtr MutationsInterpreter::prepare(bool dry_run)
{
    if (is_prepared)
        throw Exception("MutationsInterpreter is already prepared. It is a bug.", ErrorCodes::LOGICAL_ERROR);

    if (commands.empty())
        throw Exception("Empty mutation commands list", ErrorCodes::LOGICAL_ERROR);

    const ColumnsDescription & columns_desc = metadata_snapshot->getColumns();
    const IndicesDescription & indices_desc = metadata_snapshot->getSecondaryIndices();
    const ProjectionsDescription & projections_desc = metadata_snapshot->getProjections();
    NamesAndTypesList all_columns = columns_desc.getAllPhysical();

    NameSet updated_columns;
    bool materialize_ttl_recalculate_only = materializeTTLRecalculateOnly(storage);
    for (const MutationCommand & command : commands)
    {
        if (command.type == MutationCommand::Type::UPDATE
            || command.type == MutationCommand::Type::DELETE)
            materialize_ttl_recalculate_only = false;

        for (const auto & kv : command.column_to_update_expression)
        {
            updated_columns.insert(kv.first);
        }
    }

    /// We need to know which columns affect which MATERIALIZED columns, data skipping indices
    /// and projections to recalculate them if dependencies are updated.
    std::unordered_map<String, Names> column_to_affected_materialized;
    if (!updated_columns.empty())
    {
        for (const auto & column : columns_desc)
        {
            if (column.default_desc.kind == ColumnDefaultKind::Materialized)
            {
                auto query = column.default_desc.expression->clone();
                auto syntax_result = TreeRewriter(context).analyze(query, all_columns);
                for (const String & dependency : syntax_result->requiredSourceColumns())
                {
                    if (updated_columns.count(dependency))
                        column_to_affected_materialized[dependency].push_back(column.name);
                }
            }
        }

        validateUpdateColumns(storage, metadata_snapshot, updated_columns, column_to_affected_materialized);
    }

    dependencies = getAllColumnDependencies(metadata_snapshot, updated_columns);

    /// First, break a sequence of commands into stages.
    for (auto & command : commands)
    {
        if (command.type == MutationCommand::DELETE)
        {
            mutation_kind.set(MutationKind::MUTATE_OTHER);
            if (stages.empty() || !stages.back().column_to_updated.empty())
                stages.emplace_back(context);

            auto negated_predicate = makeASTFunction("isZeroOrNull", getPartitionAndPredicateExpressionForMutationCommand(command));
            stages.back().filters.push_back(negated_predicate);
        }
        else if (command.type == MutationCommand::UPDATE)
        {
            mutation_kind.set(MutationKind::MUTATE_OTHER);
            if (stages.empty() || !stages.back().column_to_updated.empty())
                stages.emplace_back(context);
            if (stages.size() == 1) /// First stage only supports filtering and can't update columns.
                stages.emplace_back(context);

            NameSet affected_materialized;

            for (const auto & kv : command.column_to_update_expression)
            {
                const String & column = kv.first;

                auto materialized_it = column_to_affected_materialized.find(column);
                if (materialized_it != column_to_affected_materialized.end())
                {
                    for (const String & mat_column : materialized_it->second)
                        affected_materialized.emplace(mat_column);
                }

                /// When doing UPDATE column = expression WHERE condition
                /// we will replace column to the result of the following expression:
                ///
                /// CAST(if(condition, CAST(expression, type), column), type)
                ///
                /// Inner CAST is needed to make 'if' work when branches have no common type,
                /// example: type is UInt64, UPDATE x = -1 or UPDATE x = x - 1.
                ///
                /// Outer CAST is added just in case if we don't trust the returning type of 'if'.

                const auto & type = columns_desc.getPhysical(column).type;
                auto type_literal = std::make_shared<ASTLiteral>(type->getName());

                const auto & update_expr = kv.second;

                ASTPtr condition = getPartitionAndPredicateExpressionForMutationCommand(command);

                /// And new check validateNestedArraySizes for Nested subcolumns
                if (isArray(type) && !Nested::splitName(column).second.empty())
                {
                    std::shared_ptr<ASTFunction> function = nullptr;

                    auto nested_update_exprs = getExpressionsOfUpdatedNestedSubcolumns(column, all_columns, command.column_to_update_expression);
                    if (!nested_update_exprs)
                    {
                        function = makeASTFunction("validateNestedArraySizes",
                            condition,
                            update_expr->clone(),
                            std::make_shared<ASTIdentifier>(column));
                        condition = makeASTFunction("and", condition, function);
                    }
                    else if (nested_update_exprs->size() > 1)
                    {
                        function = std::make_shared<ASTFunction>();
                        function->name = "validateNestedArraySizes";
                        function->arguments = std::make_shared<ASTExpressionList>();
                        function->children.push_back(function->arguments);
                        function->arguments->children.push_back(condition);
                        for (const auto & it : *nested_update_exprs)
                            function->arguments->children.push_back(it->clone());
                        condition = makeASTFunction("and", condition, function);
                    }
                }

                auto updated_column = makeASTFunction("_CAST",
                    makeASTFunction("if",
                        condition,
                        makeASTFunction("_CAST",
                            update_expr->clone(),
                            type_literal),
                        std::make_shared<ASTIdentifier>(column)),
                    type_literal);

                stages.back().column_to_updated.emplace(column, updated_column);
            }

            if (!affected_materialized.empty())
            {
                stages.emplace_back(context);
                for (const auto & column : columns_desc)
                {
                    if (column.default_desc.kind == ColumnDefaultKind::Materialized)
                    {
                        stages.back().column_to_updated.emplace(
                            column.name,
                            column.default_desc.expression->clone());
                    }
                }
            }
        }
        else if (command.type == MutationCommand::MATERIALIZE_COLUMN)
        {
            mutation_kind.set(MutationKind::MUTATE_OTHER);
            if (stages.empty() || !stages.back().column_to_updated.empty())
                stages.emplace_back(context);
            if (stages.size() == 1) /// First stage only supports filtering and can't update columns.
                stages.emplace_back(context);

            const auto & column = columns_desc.get(command.column_name);
            stages.back().column_to_updated.emplace(column.name, column.default_desc.expression->clone());
        }
        else if (command.type == MutationCommand::MATERIALIZE_INDEX)
        {
            mutation_kind.set(MutationKind::MUTATE_INDEX_PROJECTION);
            auto it = std::find_if(
                    std::cbegin(indices_desc), std::end(indices_desc),
                    [&](const IndexDescription & index)
                    {
                        return index.name == command.index_name;
                    });
            if (it == std::cend(indices_desc))
                throw Exception("Unknown index: " + command.index_name, ErrorCodes::BAD_ARGUMENTS);

            auto query = (*it).expression_list_ast->clone();
            auto syntax_result = TreeRewriter(context).analyze(query, all_columns);
            const auto required_columns = syntax_result->requiredSourceColumns();
            for (const auto & column : required_columns)
                dependencies.emplace(column, ColumnDependency::SKIP_INDEX);
            materialized_indices.emplace(command.index_name);
        }
        else if (command.type == MutationCommand::MATERIALIZE_PROJECTION)
        {
            mutation_kind.set(MutationKind::MUTATE_INDEX_PROJECTION);
            const auto & projection = projections_desc.get(command.projection_name);
            for (const auto & column : projection.required_columns)
                dependencies.emplace(column, ColumnDependency::PROJECTION);
            materialized_projections.emplace(command.projection_name);
        }
        else if (command.type == MutationCommand::DROP_INDEX)
        {
            mutation_kind.set(MutationKind::MUTATE_INDEX_PROJECTION);
            materialized_indices.erase(command.index_name);
        }
        else if (command.type == MutationCommand::DROP_PROJECTION)
        {
            mutation_kind.set(MutationKind::MUTATE_INDEX_PROJECTION);
            materialized_projections.erase(command.projection_name);
        }
        else if (command.type == MutationCommand::MATERIALIZE_TTL)
        {
            mutation_kind.set(MutationKind::MUTATE_OTHER);
            if (materialize_ttl_recalculate_only)
            {
                // just recalculate ttl_infos without remove expired data
                auto all_columns_vec = all_columns.getNames();
                auto new_dependencies = metadata_snapshot->getColumnDependencies(NameSet(all_columns_vec.begin(), all_columns_vec.end()), false);
                for (const auto & dependency : new_dependencies)
                {
                    if (dependency.kind == ColumnDependency::TTL_EXPRESSION)
                        dependencies.insert(dependency);
                }
            }
            else if (metadata_snapshot->hasRowsTTL())
            {
                for (const auto & column : all_columns)
                    dependencies.emplace(column.name, ColumnDependency::TTL_TARGET);
            }
            else
            {
                NameSet new_updated_columns;
                auto column_ttls = metadata_snapshot->getColumns().getColumnTTLs();
                for (const auto & elem : column_ttls)
                {
                    dependencies.emplace(elem.first, ColumnDependency::TTL_TARGET);
                    new_updated_columns.insert(elem.first);
                }

                auto all_columns_vec = all_columns.getNames();
                auto all_dependencies = getAllColumnDependencies(metadata_snapshot, NameSet(all_columns_vec.begin(), all_columns_vec.end()));

                for (const auto & dependency : all_dependencies)
                {
                    if (dependency.kind == ColumnDependency::TTL_EXPRESSION)
                        dependencies.insert(dependency);
                }

                /// Recalc only skip indices and projections of columns which could be updated by TTL.
                auto new_dependencies = metadata_snapshot->getColumnDependencies(new_updated_columns, true);
                for (const auto & dependency : new_dependencies)
                {
                    if (dependency.kind == ColumnDependency::SKIP_INDEX || dependency.kind == ColumnDependency::PROJECTION)
                        dependencies.insert(dependency);
                }
            }

            if (dependencies.empty())
            {
                /// Very rare case. It can happen if we have only one MOVE TTL with constant expression.
                /// But we still have to read at least one column.
                dependencies.emplace(all_columns.front().name, ColumnDependency::TTL_EXPRESSION);
            }
        }
        else if (command.type == MutationCommand::READ_COLUMN)
        {
            mutation_kind.set(MutationKind::MUTATE_OTHER);
            if (stages.empty() || !stages.back().column_to_updated.empty())
                stages.emplace_back(context);
            if (stages.size() == 1) /// First stage only supports filtering and can't update columns.
                stages.emplace_back(context);

            stages.back().column_to_updated.emplace(command.column_name, std::make_shared<ASTIdentifier>(command.column_name));
        }
        else
            throw Exception("Unknown mutation command type: " + DB::toString<int>(command.type), ErrorCodes::UNKNOWN_MUTATION_COMMAND);
    }

    /// We care about affected indices and projections because we also need to rewrite them
    /// when one of index columns updated or filtered with delete.
    /// The same about columns, that are needed for calculation of TTL expressions.
    if (!dependencies.empty())
    {
        NameSet changed_columns;
        NameSet unchanged_columns;
        for (const auto & dependency : dependencies)
        {
            if (dependency.isReadOnly())
                unchanged_columns.insert(dependency.column_name);
            else
                changed_columns.insert(dependency.column_name);
        }

        if (!changed_columns.empty())
        {
            if (stages.empty() || !stages.back().column_to_updated.empty())
                stages.emplace_back(context);
            if (stages.size() == 1) /// First stage only supports filtering and can't update columns.
                stages.emplace_back(context);

            for (const auto & column : changed_columns)
                stages.back().column_to_updated.emplace(
                    column, std::make_shared<ASTIdentifier>(column));
        }

        if (!unchanged_columns.empty())
        {
            if (!stages.empty())
            {
                std::vector<Stage> stages_copy;
                /// Copy all filled stages except index calculation stage.
                for (const auto & stage : stages)
                {
                    stages_copy.emplace_back(context);
                    stages_copy.back().column_to_updated = stage.column_to_updated;
                    stages_copy.back().output_columns = stage.output_columns;
                    stages_copy.back().filters = stage.filters;
                }

                const ASTPtr select_query = prepareInterpreterSelectQuery(stages_copy, /* dry_run = */ true);
                InterpreterSelectQuery interpreter{
                    select_query, context, storage, metadata_snapshot,
                    SelectQueryOptions().analyze(/* dry_run = */ false).ignoreLimits()};

                auto first_stage_header = interpreter.getSampleBlock();
                QueryPlan plan;
                auto source = std::make_shared<NullSource>(first_stage_header);
                plan.addStep(std::make_unique<ReadFromPreparedSource>(Pipe(std::move(source))));
                auto pipeline = addStreamsForLaterStages(stages_copy, plan);
                updated_header = std::make_unique<Block>(pipeline->getHeader());
            }

            /// Special step to recalculate affected indices, projections and TTL expressions.
            stages.emplace_back(context);
            for (const auto & column : unchanged_columns)
                stages.back().column_to_updated.emplace(
                    column, std::make_shared<ASTIdentifier>(column));
        }
    }

    is_prepared = true;

    return prepareInterpreterSelectQuery(stages, dry_run);
}

ASTPtr MutationsInterpreter::prepareInterpreterSelectQuery(std::vector<Stage> & prepared_stages, bool dry_run)
{
    NamesAndTypesList all_columns = metadata_snapshot->getColumns().getAllPhysical();

    /// Next, for each stage calculate columns changed by this and previous stages.
    for (size_t i = 0; i < prepared_stages.size(); ++i)
    {
        if (!prepared_stages[i].filters.empty())
        {
            for (const auto & column : all_columns)
                prepared_stages[i].output_columns.insert(column.name);
            continue;
        }

        if (i > 0)
            prepared_stages[i].output_columns = prepared_stages[i - 1].output_columns;

        if (prepared_stages[i].output_columns.size() < all_columns.size())
        {
            for (const auto & kv : prepared_stages[i].column_to_updated)
                prepared_stages[i].output_columns.insert(kv.first);
        }
    }

    /// Now, calculate `expressions_chain` for each stage except the first.
    /// Do it backwards to propagate information about columns required as input for a stage to the previous stage.
    for (size_t i = prepared_stages.size() - 1; i > 0; --i)
    {
        auto & stage = prepared_stages[i];

        ASTPtr all_asts = std::make_shared<ASTExpressionList>();

        for (const auto & ast : stage.filters)
            all_asts->children.push_back(ast);

        for (const auto & kv : stage.column_to_updated)
            all_asts->children.push_back(kv.second);

        /// Add all output columns to prevent ExpressionAnalyzer from deleting them from source columns.
        for (const String & column : stage.output_columns)
            all_asts->children.push_back(std::make_shared<ASTIdentifier>(column));

<<<<<<< HEAD
        auto syntax_result = TreeRewriter(context).analyze(all_asts, all_columns, storage, storage->getStorageSnapshot(metadata_snapshot));
        if (context->hasQueryContext())
=======
        /// Executing scalar subquery on that stage can lead to deadlock
        /// e.g. ALTER referencing the same table in scalar subquery
        bool execute_scalar_subqueries = !dry_run;
        auto syntax_result = TreeRewriter(context).analyze(
            all_asts, all_columns, storage, metadata_snapshot, false, true, execute_scalar_subqueries);
        if (execute_scalar_subqueries && context->hasQueryContext())
>>>>>>> 13b35a68
            for (const auto & it : syntax_result->getScalars())
                context->getQueryContext()->addScalar(it.first, it.second);

        stage.analyzer = std::make_unique<ExpressionAnalyzer>(all_asts, syntax_result, context);

        ExpressionActionsChain & actions_chain = stage.expressions_chain;

        for (const auto & ast : stage.filters)
        {
            if (!actions_chain.steps.empty())
                actions_chain.addStep();
            stage.analyzer->appendExpression(actions_chain, ast, dry_run);
            stage.filter_column_names.push_back(ast->getColumnName());
        }

        if (!stage.column_to_updated.empty())
        {
            if (!actions_chain.steps.empty())
                actions_chain.addStep();

            for (const auto & kv : stage.column_to_updated)
                stage.analyzer->appendExpression(actions_chain, kv.second, dry_run);

            auto & actions = actions_chain.getLastStep().actions();

            for (const auto & kv : stage.column_to_updated)
            {
                auto column_name = kv.second->getColumnName();
                const auto & dag_node = actions->findInIndex(column_name);
                const auto & alias = actions->addAlias(dag_node, kv.first);
                actions->addOrReplaceInIndex(alias);
            }
        }

        /// Remove all intermediate columns.
        actions_chain.addStep();
        actions_chain.getLastStep().required_output.clear();
        ActionsDAG::NodeRawConstPtrs new_index;
        for (const auto & name : stage.output_columns)
            actions_chain.getLastStep().addRequiredOutput(name);

        actions_chain.getLastActions();

        actions_chain.finalize();

        /// Propagate information about columns needed as input.
        for (const auto & column : actions_chain.steps.front()->getRequiredColumns())
            prepared_stages[i - 1].output_columns.insert(column.name);
    }

    /// Execute first stage as a SELECT statement.

    auto select = std::make_shared<ASTSelectQuery>();

    select->setExpression(ASTSelectQuery::Expression::SELECT, std::make_shared<ASTExpressionList>());
    for (const auto & column_name : prepared_stages[0].output_columns)
        select->select()->children.push_back(std::make_shared<ASTIdentifier>(column_name));

    /// Don't let select list be empty.
    if (select->select()->children.empty())
        select->select()->children.push_back(std::make_shared<ASTLiteral>(Field(0)));

    if (!prepared_stages[0].filters.empty())
    {
        ASTPtr where_expression;
        if (prepared_stages[0].filters.size() == 1)
            where_expression = prepared_stages[0].filters[0];
        else
        {
            auto coalesced_predicates = std::make_shared<ASTFunction>();
            coalesced_predicates->name = "and";
            coalesced_predicates->arguments = std::make_shared<ASTExpressionList>();
            coalesced_predicates->children.push_back(coalesced_predicates->arguments);
            coalesced_predicates->arguments->children = prepared_stages[0].filters;
            where_expression = std::move(coalesced_predicates);
        }
        select->setExpression(ASTSelectQuery::Expression::WHERE, std::move(where_expression));
    }

    return select;
}

QueryPipelineBuilderPtr MutationsInterpreter::addStreamsForLaterStages(const std::vector<Stage> & prepared_stages, QueryPlan & plan) const
{
    for (size_t i_stage = 1; i_stage < prepared_stages.size(); ++i_stage)
    {
        const Stage & stage = prepared_stages[i_stage];

        for (size_t i = 0; i < stage.expressions_chain.steps.size(); ++i)
        {
            const auto & step = stage.expressions_chain.steps[i];
            if (i < stage.filter_column_names.size())
            {
                /// Execute DELETEs.
                plan.addStep(std::make_unique<FilterStep>(plan.getCurrentDataStream(), step->actions(), stage.filter_column_names[i], false));
            }
            else
            {
                /// Execute UPDATE or final projection.
                plan.addStep(std::make_unique<ExpressionStep>(plan.getCurrentDataStream(), step->actions()));
            }
        }

        SubqueriesForSets & subqueries_for_sets = stage.analyzer->getSubqueriesForSets();
        if (!subqueries_for_sets.empty())
        {
            const Settings & settings = context->getSettingsRef();
            SizeLimits network_transfer_limits(
                    settings.max_rows_to_transfer, settings.max_bytes_to_transfer, settings.transfer_overflow_mode);
            addCreatingSetsStep(plan, std::move(subqueries_for_sets), network_transfer_limits, context);
        }
    }

    QueryPlanOptimizationSettings do_not_optimize_plan;
    do_not_optimize_plan.optimize_plan = false;

    auto pipeline = plan.buildQueryPipeline(
        do_not_optimize_plan,
        BuildQueryPipelineSettings::fromContext(context));

    pipeline->addSimpleTransform([&](const Block & header)
    {
        return std::make_shared<MaterializingTransform>(header);
    });

    return pipeline;
}

void MutationsInterpreter::validate()
{
    if (!select_interpreter)
        select_interpreter = std::make_unique<InterpreterSelectQuery>(mutation_ast, context, storage, metadata_snapshot, select_limits);

    const Settings & settings = context->getSettingsRef();

    /// For Replicated* storages mutations cannot employ non-deterministic functions
    /// because that produces inconsistencies between replicas
    if (startsWith(storage->getName(), "Replicated") && !settings.allow_nondeterministic_mutations)
    {
        for (const auto & command : commands)
        {
            const auto nondeterministic_func_data = findFirstNonDeterministicFunctionName(command, context);
            if (nondeterministic_func_data.subquery)
                throw Exception(ErrorCodes::BAD_ARGUMENTS, "ALTER UPDATE/ALTER DELETE statement with subquery may be nondeterministic, "
                                                           "see allow_nondeterministic_mutations setting");

            if (nondeterministic_func_data.nondeterministic_function_name)
                throw Exception(ErrorCodes::BAD_ARGUMENTS,
                    "ALTER UPDATE/ALTER DELETE statements must use only deterministic functions. "
                    "Function '{}' is non-deterministic", *nondeterministic_func_data.nondeterministic_function_name);
        }
    }

    QueryPlan plan;
    select_interpreter->buildQueryPlan(plan);
    auto pipeline = addStreamsForLaterStages(stages, plan);
}

QueryPipeline MutationsInterpreter::execute()
{
    if (!can_execute)
        throw Exception("Cannot execute mutations interpreter because can_execute flag set to false", ErrorCodes::LOGICAL_ERROR);

    if (!select_interpreter)
        select_interpreter = std::make_unique<InterpreterSelectQuery>(mutation_ast, context, storage, metadata_snapshot, select_limits);

    QueryPlan plan;
    select_interpreter->buildQueryPlan(plan);

    auto builder = addStreamsForLaterStages(stages, plan);

    /// Sometimes we update just part of columns (for example UPDATE mutation)
    /// in this case we don't read sorting key, so just we don't check anything.
    if (auto sort_desc = getStorageSortDescriptionIfPossible(builder->getHeader()))
    {
        builder->addSimpleTransform([&](const Block & header)
        {
            return std::make_shared<CheckSortedTransform>(header, *sort_desc);
        });
    }

    auto pipeline = QueryPipelineBuilder::getPipeline(std::move(*builder));

    if (!updated_header)
        updated_header = std::make_unique<Block>(pipeline.getHeader());

    return pipeline;
}

Block MutationsInterpreter::getUpdatedHeader() const
{
    // If it's an index/projection materialization, we don't write any data columns, thus empty header is used
    return mutation_kind.mutation_kind == MutationKind::MUTATE_INDEX_PROJECTION ? Block{} : *updated_header;
}

const ColumnDependencies & MutationsInterpreter::getColumnDependencies() const
{
    return dependencies;
}

size_t MutationsInterpreter::evaluateCommandsSize()
{
    for (const MutationCommand & command : commands)
        if (unlikely(!command.predicate && !command.partition)) /// The command touches all rows.
            return mutation_ast->size();

    return std::max(prepareQueryAffectedAST(commands, storage, context)->size(), mutation_ast->size());
}

std::optional<SortDescription> MutationsInterpreter::getStorageSortDescriptionIfPossible(const Block & header) const
{
    Names sort_columns = metadata_snapshot->getSortingKeyColumns();
    SortDescription sort_description;
    size_t sort_columns_size = sort_columns.size();
    sort_description.reserve(sort_columns_size);

    for (size_t i = 0; i < sort_columns_size; ++i)
    {
        if (header.has(sort_columns[i]))
            sort_description.emplace_back(header.getPositionByName(sort_columns[i]), 1, 1);
        else
            return {};
    }

    return sort_description;
}

ASTPtr MutationsInterpreter::getPartitionAndPredicateExpressionForMutationCommand(const MutationCommand & command) const
{
    return DB::getPartitionAndPredicateExpressionForMutationCommand(command, storage, context);
}

bool MutationsInterpreter::Stage::isAffectingAllColumns(const Names & storage_columns) const
{
    /// is subset
    for (const auto & storage_column : storage_columns)
        if (!output_columns.count(storage_column))
            return false;

    return true;
}

bool MutationsInterpreter::isAffectingAllColumns() const
{
    auto storage_columns = metadata_snapshot->getColumns().getNamesOfPhysical();
    if (stages.empty())
        throw Exception(ErrorCodes::LOGICAL_ERROR, "Mutation interpreter has no stages");

    return stages.back().isAffectingAllColumns(storage_columns);
}

void MutationsInterpreter::MutationKind::set(const MutationKindEnum & kind)
{
    if (mutation_kind < kind)
        mutation_kind = kind;
}

}<|MERGE_RESOLUTION|>--- conflicted
+++ resolved
@@ -785,17 +785,14 @@
         for (const String & column : stage.output_columns)
             all_asts->children.push_back(std::make_shared<ASTIdentifier>(column));
 
-<<<<<<< HEAD
-        auto syntax_result = TreeRewriter(context).analyze(all_asts, all_columns, storage, storage->getStorageSnapshot(metadata_snapshot));
-        if (context->hasQueryContext())
-=======
         /// Executing scalar subquery on that stage can lead to deadlock
         /// e.g. ALTER referencing the same table in scalar subquery
         bool execute_scalar_subqueries = !dry_run;
         auto syntax_result = TreeRewriter(context).analyze(
-            all_asts, all_columns, storage, metadata_snapshot, false, true, execute_scalar_subqueries);
+            all_asts, all_columns, storage, storage->getStorageSnapshot(metadata_snapshot),
+            false, true, execute_scalar_subqueries);
+
         if (execute_scalar_subqueries && context->hasQueryContext())
->>>>>>> 13b35a68
             for (const auto & it : syntax_result->getScalars())
                 context->getQueryContext()->addScalar(it.first, it.second);
 
