--- conflicted
+++ resolved
@@ -526,11 +526,7 @@
     \
     M(UInt64, http_max_tries, 1, "Max attempts to read via http.", 0) \
     M(UInt64, http_retry_initial_backoff_ms, 100, "Min milliseconds for backoff, when retrying read via http", 0) \
-<<<<<<< HEAD
-    M(UInt64, http_retry_max_backoff_ms, 1600, "Max milliseconds for backoff, when retrying read via http", 0) \
-=======
     M(UInt64, http_retry_max_backoff_ms, 10000, "Max milliseconds for backoff, when retrying read via http", 0) \
->>>>>>> 7c95cfc7
     \
     M(Bool, force_remove_data_recursively_on_drop, false, "Recursively remove data on DROP query. Avoids 'Directory not empty' error, but may silently remove detached data", 0) \
     \
