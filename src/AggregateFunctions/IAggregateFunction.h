#pragma once

#include <Columns/ColumnTuple.h>
#include <Columns/ColumnsNumber.h>
#include <Columns/ColumnSparse.h>
#include <Core/Block.h>
#include <Core/ColumnNumbers.h>
#include <Core/Field.h>
#include <Interpreters/Context_fwd.h>
#include <Common/Exception.h>
#include <common/types.h>

#include <cstddef>
#include <memory>
#include <vector>
#include <type_traits>


namespace DB
{

namespace ErrorCodes
{
    extern const int NOT_IMPLEMENTED;
}

class Arena;
class ReadBuffer;
class WriteBuffer;
class IColumn;
class IDataType;
class IWindowFunction;

using DataTypePtr = std::shared_ptr<const IDataType>;
using DataTypes = std::vector<DataTypePtr>;

using AggregateDataPtr = char *;
using ConstAggregateDataPtr = const char *;

class IAggregateFunction;
using AggregateFunctionPtr = std::shared_ptr<IAggregateFunction>;
struct AggregateFunctionProperties;

/** Aggregate functions interface.
  * Instances of classes with this interface do not contain the data itself for aggregation,
  *  but contain only metadata (description) of the aggregate function,
  *  as well as methods for creating, deleting and working with data.
  * The data resulting from the aggregation (intermediate computing states) is stored in other objects
  *  (which can be created in some memory pool),
  *  and IAggregateFunction is the external interface for manipulating them.
  */
class IAggregateFunction
{
public:
    IAggregateFunction(const DataTypes & argument_types_, const Array & parameters_)
        : argument_types(argument_types_), parameters(parameters_) {}

    /// Get main function name.
    virtual String getName() const = 0;

    /// Get the result type.
    virtual DataTypePtr getReturnType() const = 0;

    /// Get type which will be used for prediction result in case if function is an ML method.
    virtual DataTypePtr getReturnTypeToPredict() const
    {
        throw Exception("Prediction is not supported for " + getName(), ErrorCodes::NOT_IMPLEMENTED);
    }

    virtual ~IAggregateFunction() = default;

    /** Data manipulating functions. */

    /** Create empty data for aggregation with `placement new` at the specified location.
      * You will have to destroy them using the `destroy` method.
      */
    virtual void create(AggregateDataPtr __restrict place) const = 0;

    /// Delete data for aggregation.
    virtual void destroy(AggregateDataPtr __restrict place) const noexcept = 0;

    /// It is not necessary to delete data.
    virtual bool hasTrivialDestructor() const = 0;

    /// Get `sizeof` of structure with data.
    virtual size_t sizeOfData() const = 0;

    /// How the data structure should be aligned.
    virtual size_t alignOfData() const = 0;

    /** Adds a value into aggregation data on which place points to.
     *  columns points to columns containing arguments of aggregation function.
     *  row_num is number of row which should be added.
     *  Additional parameter arena should be used instead of standard memory allocator if the addition requires memory allocation.
     */
    virtual void add(AggregateDataPtr __restrict place, const IColumn ** columns, size_t row_num, Arena * arena) const = 0;

    /// Merges state (on which place points to) with other state of current aggregation function.
    virtual void merge(AggregateDataPtr __restrict place, ConstAggregateDataPtr rhs, Arena * arena) const = 0;

    /// Serializes state (to transmit it over the network, for example).
    virtual void serialize(ConstAggregateDataPtr __restrict place, WriteBuffer & buf) const = 0;

    /// Deserializes state. This function is called only for empty (just created) states.
    virtual void deserialize(AggregateDataPtr __restrict place, ReadBuffer & buf, Arena * arena) const = 0;

    /// Returns true if a function requires Arena to handle own states (see add(), merge(), deserialize()).
    virtual bool allocatesMemoryInArena() const = 0;

    /// Inserts results into a column. This method might modify the state (e.g.
    /// sort an array), so must be called once, from single thread. The state
    /// must remain valid though, and the subsequent calls to add/merge/
    /// insertResultInto must work correctly. This kind of call sequence occurs
    /// in `runningAccumulate`, or when calculating an aggregate function as a
    /// window function.
    virtual void insertResultInto(AggregateDataPtr __restrict place, IColumn & to, Arena * arena) const = 0;

    /// Used for machine learning methods. Predict result from trained model.
    /// Will insert result into `to` column for rows in range [offset, offset + limit).
    virtual void predictValues(
        ConstAggregateDataPtr /* place */,
        IColumn & /*to*/,
        const ColumnsWithTypeAndName & /*arguments*/,
        size_t /*offset*/,
        size_t /*limit*/,
        ContextPtr /*context*/) const
    {
        throw Exception("Method predictValues is not supported for " + getName(), ErrorCodes::NOT_IMPLEMENTED);
    }

    /** Returns true for aggregate functions of type -State
      * They are executed as other aggregate functions, but not finalized (return an aggregation state that can be combined with another).
      * Also returns true when the final value of this aggregate function contains State of other aggregate function inside.
      */
    virtual bool isState() const { return false; }

    /** The inner loop that uses the function pointer is better than using the virtual function.
      * The reason is that in the case of virtual functions GCC 5.1.2 generates code,
      *  which, at each iteration of the loop, reloads the function address (the offset value in the virtual function table) from memory to the register.
      * This gives a performance drop on simple queries around 12%.
      * After the appearance of better compilers, the code can be removed.
      */
    using AddFunc = void (*)(const IAggregateFunction *, AggregateDataPtr, const IColumn **, size_t, Arena *);
    virtual AddFunc getAddressOfAddFunction() const = 0;

    /** Contains a loop with calls to "add" function. You can collect arguments into array "places"
      *  and do a single call to "addBatch" for devirtualization and inlining.
      */
    virtual void addBatch(
        size_t batch_size,
        AggregateDataPtr * places,
        size_t place_offset,
        const IColumn ** columns,
        Arena * arena,
        ssize_t if_argument_pos = -1) const = 0;

<<<<<<< HEAD
    virtual void addBatchSparse(
        AggregateDataPtr * places,
        size_t place_offset,
        const IColumn ** columns,
=======
    virtual void mergeBatch(
        size_t batch_size,
        AggregateDataPtr * places,
        size_t place_offset,
        const AggregateDataPtr * rhs,
>>>>>>> c8427442
        Arena * arena) const = 0;

    /** The same for single place.
      */
    virtual void addBatchSinglePlace(
        size_t batch_size, AggregateDataPtr place, const IColumn ** columns, Arena * arena, ssize_t if_argument_pos = -1) const = 0;

    virtual void addBatchSparseSinglePlace(
        AggregateDataPtr place, const IColumn ** columns, Arena * arena) const = 0;

    /** The same for single place when need to aggregate only filtered data.
      */
    virtual void addBatchSinglePlaceNotNull(
        size_t batch_size,
        AggregateDataPtr place,
        const IColumn ** columns,
        const UInt8 * null_map,
        Arena * arena,
        ssize_t if_argument_pos = -1) const = 0;

    virtual void addBatchSinglePlaceFromInterval(
        size_t batch_begin, size_t batch_end, AggregateDataPtr place, const IColumn ** columns, Arena * arena, ssize_t if_argument_pos = -1)
        const = 0;

    /** In addition to addBatch, this method collects multiple rows of arguments into array "places"
      *  as long as they are between offsets[i-1] and offsets[i]. This is used for arrayReduce and
      *  -Array combinator. It might also be used generally to break data dependency when array
      *  "places" contains a large number of same values consecutively.
      */
    virtual void addBatchArray(
        size_t batch_size,
        AggregateDataPtr * places,
        size_t place_offset,
        const IColumn ** columns,
        const UInt64 * offsets,
        Arena * arena) const = 0;

    /** The case when the aggregation key is UInt8
      * and pointers to aggregation states are stored in AggregateDataPtr[256] lookup table.
      */
    virtual void addBatchLookupTable8(
        size_t batch_size,
        AggregateDataPtr * places,
        size_t place_offset,
        std::function<void(AggregateDataPtr &)> init,
        const UInt8 * key,
        const IColumn ** columns,
        Arena * arena) const = 0;

    /** By default all NULLs are skipped during aggregation.
     *  If it returns nullptr, the default one will be used.
     *  If an aggregate function wants to use something instead of the default one, it overrides this function and returns its own null adapter.
     *  nested_function is a smart pointer to this aggregate function itself.
     *  arguments and params are for nested_function.
     */
    virtual AggregateFunctionPtr getOwnNullAdapter(
        const AggregateFunctionPtr & /*nested_function*/, const DataTypes & /*arguments*/,
        const Array & /*params*/, const AggregateFunctionProperties & /*properties*/) const
    {
        return nullptr;
    }

    /** Return the nested function if this is an Aggregate Function Combinator.
      * Otherwise return nullptr.
      */
    virtual AggregateFunctionPtr getNestedFunction() const { return {}; }

    virtual bool supportsSparseArguments() const { return false; }

    const DataTypes & getArgumentTypes() const { return argument_types; }
    const Array & getParameters() const { return parameters; }

    // Any aggregate function can be calculated over a window, but there are some
    // window functions such as rank() that require a different interface, e.g.
    // because they don't respect the window frame, or need to be notified when
    // a new peer group starts. They pretend to be normal aggregate functions,
    // but will fail if you actually try to use them in Aggregator. The
    // WindowTransform recognizes these functions and handles them differently.
    // We could have a separate factory for window functions, and make all
    // aggregate functions implement IWindowFunction interface and so on. This
    // would be more logically correct, but more complex. We only have a handful
    // of true window functions, so this hack-ish interface suffices.
    virtual IWindowFunction * asWindowFunction() { return nullptr; }
    virtual const IWindowFunction * asWindowFunction() const
    { return const_cast<IAggregateFunction *>(this)->asWindowFunction(); }

protected:
    DataTypes argument_types;
    Array parameters;
};


/// Implement method to obtain an address of 'add' function.
template <typename Derived>
class IAggregateFunctionHelper : public IAggregateFunction
{
private:
    static void addFree(const IAggregateFunction * that, AggregateDataPtr place, const IColumn ** columns, size_t row_num, Arena * arena)
    {
        static_cast<const Derived &>(*that).add(place, columns, row_num, arena);
    }

public:
    IAggregateFunctionHelper(const DataTypes & argument_types_, const Array & parameters_)
        : IAggregateFunction(argument_types_, parameters_) {}

    AddFunc getAddressOfAddFunction() const override { return &addFree; }

    void addBatch(
        size_t batch_size,
        AggregateDataPtr * places,
        size_t place_offset,
        const IColumn ** columns,
        Arena * arena,
        ssize_t if_argument_pos = -1) const override
    {
        if (if_argument_pos >= 0)
        {
            const auto & flags = assert_cast<const ColumnUInt8 &>(*columns[if_argument_pos]).getData();
            for (size_t i = 0; i < batch_size; ++i)
            {
                if (flags[i] && places[i])
                    static_cast<const Derived *>(this)->add(places[i] + place_offset, columns, i, arena);
            }
        }
        else
        {
            for (size_t i = 0; i < batch_size; ++i)
                if (places[i])
                    static_cast<const Derived *>(this)->add(places[i] + place_offset, columns, i, arena);
        }
    }

<<<<<<< HEAD
    void addBatchSparse(
        AggregateDataPtr * places,
        size_t place_offset,
        const IColumn ** columns,
        Arena * arena) const override
    {
        const auto & column_sparse = assert_cast<const ColumnSparse &>(*columns[0]);
        const auto * values = &column_sparse.getValuesColumn();
        size_t batch_size = column_sparse.size();
        auto offset_it = column_sparse.begin();

        for (size_t i = 0; i < batch_size; ++i, ++offset_it)
            static_cast<const Derived *>(this)->add(places[offset_it.getCurrentRow()] + place_offset,
                                                    &values, offset_it.getValueIndex(), arena);
=======
    void mergeBatch(
        size_t batch_size,
        AggregateDataPtr * places,
        size_t place_offset,
        const AggregateDataPtr * rhs,
        Arena * arena) const override
    {
        for (size_t i = 0; i < batch_size; ++i)
            if (places[i])
                static_cast<const Derived *>(this)->merge(places[i] + place_offset, rhs[i], arena);
>>>>>>> c8427442
    }

    void addBatchSinglePlace(
        size_t batch_size, AggregateDataPtr place, const IColumn ** columns, Arena * arena, ssize_t if_argument_pos = -1) const override
    {
        if (if_argument_pos >= 0)
        {
            const auto & flags = assert_cast<const ColumnUInt8 &>(*columns[if_argument_pos]).getData();
            for (size_t i = 0; i < batch_size; ++i)
            {
                if (flags[i])
                    static_cast<const Derived *>(this)->add(place, columns, i, arena);
            }
        }
        else
        {
            for (size_t i = 0; i < batch_size; ++i)
                static_cast<const Derived *>(this)->add(place, columns, i, arena);
        }
    }

    void addBatchSparseSinglePlace(
        AggregateDataPtr place, const IColumn ** columns, Arena * arena) const override
    {
        /// TODO: add values and defaults separately if order of adding isn't important.
        const auto & column_sparse = assert_cast<const ColumnSparse &>(*columns[0]);
        const auto * values = &column_sparse.getValuesColumn();
        size_t batch_size = column_sparse.size();
        auto offset_it = column_sparse.begin();

        for (size_t i = 0; i < batch_size; ++i, ++offset_it)
            static_cast<const Derived *>(this)->add(place, &values, offset_it.getValueIndex(), arena);
    }

    void addBatchSinglePlaceNotNull(
        size_t batch_size,
        AggregateDataPtr place,
        const IColumn ** columns,
        const UInt8 * null_map,
        Arena * arena,
        ssize_t if_argument_pos = -1) const override
    {
        if (if_argument_pos >= 0)
        {
            const auto & flags = assert_cast<const ColumnUInt8 &>(*columns[if_argument_pos]).getData();
            for (size_t i = 0; i < batch_size; ++i)
                if (!null_map[i] && flags[i])
                    static_cast<const Derived *>(this)->add(place, columns, i, arena);
        }
        else
        {
            for (size_t i = 0; i < batch_size; ++i)
                if (!null_map[i])
                    static_cast<const Derived *>(this)->add(place, columns, i, arena);
        }
    }

    void addBatchSinglePlaceFromInterval(
        size_t batch_begin, size_t batch_end, AggregateDataPtr place, const IColumn ** columns, Arena * arena, ssize_t if_argument_pos = -1)
        const override
    {
        if (if_argument_pos >= 0)
        {
            const auto & flags = assert_cast<const ColumnUInt8 &>(*columns[if_argument_pos]).getData();
            for (size_t i = batch_begin; i < batch_end; ++i)
            {
                if (flags[i])
                    static_cast<const Derived *>(this)->add(place, columns, i, arena);
            }
        }
        else
        {
            for (size_t i = batch_begin; i < batch_end; ++i)
                static_cast<const Derived *>(this)->add(place, columns, i, arena);
        }
    }

    void addBatchArray(
        size_t batch_size, AggregateDataPtr * places, size_t place_offset, const IColumn ** columns, const UInt64 * offsets, Arena * arena)
        const override
    {
        size_t current_offset = 0;
        for (size_t i = 0; i < batch_size; ++i)
        {
            size_t next_offset = offsets[i];
            for (size_t j = current_offset; j < next_offset; ++j)
                if (places[i])
                    static_cast<const Derived *>(this)->add(places[i] + place_offset, columns, j, arena);
            current_offset = next_offset;
        }
    }

    void addBatchLookupTable8(
        size_t batch_size,
        AggregateDataPtr * map,
        size_t place_offset,
        std::function<void(AggregateDataPtr &)> init,
        const UInt8 * key,
        const IColumn ** columns,
        Arena * arena) const override
    {
        static constexpr size_t UNROLL_COUNT = 8;

        size_t i = 0;

        size_t batch_size_unrolled = batch_size / UNROLL_COUNT * UNROLL_COUNT;
        for (; i < batch_size_unrolled; i += UNROLL_COUNT)
        {
            AggregateDataPtr places[UNROLL_COUNT];
            for (size_t j = 0; j < UNROLL_COUNT; ++j)
            {
                AggregateDataPtr & place = map[key[i + j]];
                if (unlikely(!place))
                    init(place);

                places[j] = place;
            }

            for (size_t j = 0; j < UNROLL_COUNT; ++j)
                static_cast<const Derived *>(this)->add(places[j] + place_offset, columns, i + j, arena);
        }

        for (; i < batch_size; ++i)
        {
            AggregateDataPtr & place = map[key[i]];
            if (unlikely(!place))
                init(place);
            static_cast<const Derived *>(this)->add(place + place_offset, columns, i, arena);
        }
    }
};


/// Implements several methods for manipulation with data. T - type of structure with data for aggregation.
template <typename T, typename Derived>
class IAggregateFunctionDataHelper : public IAggregateFunctionHelper<Derived>
{
protected:
    using Data = T;

    static Data & data(AggregateDataPtr __restrict place) { return *reinterpret_cast<Data *>(place); }
    static const Data & data(ConstAggregateDataPtr __restrict place) { return *reinterpret_cast<const Data *>(place); }

public:
    // Derived class can `override` this to flag that DateTime64 is not supported.
    static constexpr bool DateTime64Supported = true;

    IAggregateFunctionDataHelper(const DataTypes & argument_types_, const Array & parameters_)
        : IAggregateFunctionHelper<Derived>(argument_types_, parameters_) {}

    void create(AggregateDataPtr place) const override
    {
        new (place) Data;
    }

    void destroy(AggregateDataPtr __restrict place) const noexcept override
    {
        data(place).~Data();
    }

    bool hasTrivialDestructor() const override
    {
        return std::is_trivially_destructible_v<Data>;
    }

    size_t sizeOfData() const override
    {
        return sizeof(Data);
    }

    size_t alignOfData() const override
    {
        return alignof(Data);
    }

    void addBatchLookupTable8(
        size_t batch_size,
        AggregateDataPtr * map,
        size_t place_offset,
        std::function<void(AggregateDataPtr &)> init,
        const UInt8 * key,
        const IColumn ** columns,
        Arena * arena) const override
    {
        const Derived & func = *static_cast<const Derived *>(this);

        /// If the function is complex or too large, use more generic algorithm.

        if (func.allocatesMemoryInArena() || sizeof(Data) > 16 || func.sizeOfData() != sizeof(Data))
        {
            IAggregateFunctionHelper<Derived>::addBatchLookupTable8(batch_size, map, place_offset, init, key, columns, arena);
            return;
        }

        /// Will use UNROLL_COUNT number of lookup tables.

        static constexpr size_t UNROLL_COUNT = 4;

        std::unique_ptr<Data[]> places{new Data[256 * UNROLL_COUNT]};
        bool has_data[256 * UNROLL_COUNT]{}; /// Separate flags array to avoid heavy initialization.

        size_t i = 0;

        /// Aggregate data into different lookup tables.

        size_t batch_size_unrolled = batch_size / UNROLL_COUNT * UNROLL_COUNT;
        for (; i < batch_size_unrolled; i += UNROLL_COUNT)
        {
            for (size_t j = 0; j < UNROLL_COUNT; ++j)
            {
                size_t idx = j * 256 + key[i + j];
                if (unlikely(!has_data[idx]))
                {
                    new (&places[idx]) Data;
                    has_data[idx] = true;
                }
                func.add(reinterpret_cast<char *>(&places[idx]), columns, i + j, nullptr);
            }
        }

        /// Merge data from every lookup table to the final destination.

        for (size_t k = 0; k < 256; ++k)
        {
            for (size_t j = 0; j < UNROLL_COUNT; ++j)
            {
                size_t idx = j * 256 + k;
                if (has_data[idx])
                {
                    AggregateDataPtr & place = map[k];
                    if (unlikely(!place))
                        init(place);

                    func.merge(place + place_offset, reinterpret_cast<const char *>(&places[idx]), nullptr);
                }
            }
        }

        /// Process tails and add directly to the final destination.

        for (; i < batch_size; ++i)
        {
            size_t k = key[i];
            AggregateDataPtr & place = map[k];
            if (unlikely(!place))
                init(place);

            func.add(place + place_offset, columns, i, nullptr);
        }
    }
};


/// Properties of aggregate function that are independent of argument types and parameters.
struct AggregateFunctionProperties
{
    /** When the function is wrapped with Null combinator,
      * should we return Nullable type with NULL when no values were aggregated
      * or we should return non-Nullable type with default value (example: count, countDistinct).
      */
    bool returns_default_when_only_null = false;

    /** Result varies depending on the data order (example: groupArray).
      * Some may also name this property as "non-commutative".
      */
    bool is_order_dependent = false;
};


}<|MERGE_RESOLUTION|>--- conflicted
+++ resolved
@@ -154,18 +154,17 @@
         Arena * arena,
         ssize_t if_argument_pos = -1) const = 0;
 
-<<<<<<< HEAD
     virtual void addBatchSparse(
         AggregateDataPtr * places,
         size_t place_offset,
         const IColumn ** columns,
-=======
+        Arena * arena) const = 0;
+
     virtual void mergeBatch(
         size_t batch_size,
         AggregateDataPtr * places,
         size_t place_offset,
         const AggregateDataPtr * rhs,
->>>>>>> c8427442
         Arena * arena) const = 0;
 
     /** The same for single place.
@@ -299,7 +298,6 @@
         }
     }
 
-<<<<<<< HEAD
     void addBatchSparse(
         AggregateDataPtr * places,
         size_t place_offset,
@@ -314,7 +312,8 @@
         for (size_t i = 0; i < batch_size; ++i, ++offset_it)
             static_cast<const Derived *>(this)->add(places[offset_it.getCurrentRow()] + place_offset,
                                                     &values, offset_it.getValueIndex(), arena);
-=======
+    }
+
     void mergeBatch(
         size_t batch_size,
         AggregateDataPtr * places,
@@ -325,7 +324,6 @@
         for (size_t i = 0; i < batch_size; ++i)
             if (places[i])
                 static_cast<const Derived *>(this)->merge(places[i] + place_offset, rhs[i], arena);
->>>>>>> c8427442
     }
 
     void addBatchSinglePlace(
