#include <Columns/ColumnConst.h>
#include <Columns/ColumnTuple.h>
#include <Columns/ColumnMap.h>
#include <Columns/ColumnsNumber.h>
#include <DataTypes/DataTypesNumber.h>
#include <DataTypes/DataTypeNullable.h>
#include <DataTypes/DataTypeString.h>
#include <DataTypes/DataTypeArray.h>
#include <DataTypes/DataTypeTuple.h>
#include <DataTypes/DataTypeMap.h>
#include <DataTypes/FieldToDataType.h>
#include <Processors/Formats/IRowInputFormat.h>
#include <Functions/FunctionFactory.h>
#include <Interpreters/ExpressionAnalyzer.h>
#include <Interpreters/ReplaceQueryParameterVisitor.h>
#include <Interpreters/TreeRewriter.h>
#include <Interpreters/Context.h>
#include <Interpreters/convertFieldToType.h>
#include <Interpreters/ExpressionActions.h>
#include <Interpreters/castColumn.h>
#include <IO/ReadHelpers.h>
#include <Parsers/ASTExpressionList.h>
#include <Parsers/ASTFunction.h>
#include <Parsers/ASTIdentifier.h>
#include <Parsers/ASTLiteral.h>
#include <Parsers/ASTQueryParameter.h>
#include <Parsers/CommonParsers.h>
#include <Processors/Formats/Impl/ConstantExpressionTemplate.h>
#include <Parsers/ExpressionElementParsers.h>
#include <boost/functional/hash.hpp>
#include <base/sort.h>


namespace DB
{

namespace ErrorCodes
{
    extern const int LOGICAL_ERROR;
    extern const int SYNTAX_ERROR;
    extern const int BAD_ARGUMENTS;
}


struct SpecialParserType
{
    SpecialParserType() = default;
    explicit SpecialParserType(Field::Types::Which main_type_) : main_type(main_type_) {}

    Field::Types::Which main_type = Field::Types::String;
    bool is_nullable = false;
    bool is_array = false;
    bool is_tuple = false;
    bool is_map = false;
    /// Type and nullability
    std::vector<std::pair<Field::Types::Which, bool>> nested_types;

    bool useDefaultParser() const
    {
        return main_type == Field::Types::String || (!nested_types.empty()
            && std::all_of(
                nested_types.begin(),
                nested_types.end(),
                [](const auto & type) { return type.first == Field::Types::String; }));
    }
};

struct LiteralInfo
{
    using ASTLiteralPtr = std::shared_ptr<ASTLiteral>;
    LiteralInfo(const ASTLiteralPtr & literal_, const String & column_name_, bool force_nullable_)
            : literal(literal_), dummy_column_name(column_name_), force_nullable(force_nullable_) { }
    ASTLiteralPtr literal;
    String dummy_column_name;
    /// Make column nullable even if expression type is not.
    /// (for literals in functions like ifNull and assumeNotNul, which never return NULL even for NULL arguments)
    bool force_nullable;

    DataTypePtr type;
    SpecialParserType special_parser;
};

static void fillLiteralInfo(DataTypes & nested_types, LiteralInfo & info)
{
    size_t elements_num = nested_types.size();
    info.special_parser.nested_types.reserve(elements_num);

    for (auto & nested_type : nested_types)
    {
        /// It can be Array(Nullable(nested_type)) or Tuple(..., Nullable(nested_type), ...)
        bool is_nullable = false;
        if (const auto * nullable = dynamic_cast<const DataTypeNullable *>(nested_type.get()))
        {
            nested_type = nullable->getNestedType();
            is_nullable = true;
        }

        WhichDataType type_info{nested_type};
        Field::Types::Which field_type;

        /// Promote integers to 64 bit types
        if (type_info.isNativeUInt())
        {
            nested_type = std::make_shared<DataTypeUInt64>();
            field_type = Field::Types::UInt64;
        }
        else if (type_info.isNativeInt())
        {
            nested_type = std::make_shared<DataTypeInt64>();
            field_type = Field::Types::Int64;
        }
        else if (type_info.isFloat64())
        {
            field_type = Field::Types::Float64;
        }
        else if (type_info.isString())
        {
            field_type = Field::Types::String;
        }
        else if (type_info.isArray())
        {
            field_type = Field::Types::Array;
        }
        else if (type_info.isTuple())
        {
            field_type = Field::Types::Tuple;
        }
        else if (type_info.isMap())
        {
            field_type = Field::Types::Map;
        }
        else
            throw Exception("Unexpected literal type inside Array: " + nested_type->getName() + ". It's a bug",
                            ErrorCodes::LOGICAL_ERROR);

        if (is_nullable)
            nested_type = std::make_shared<DataTypeNullable>(nested_type);

        info.special_parser.nested_types.emplace_back(field_type, is_nullable);
    }
}

/// Extracts ASTLiterals from expression, replaces them with ASTIdentifiers where needed
/// and deduces data types for dummy columns by field type of literal
class ReplaceLiteralsVisitor
{
public:
    LiteralsInfo replaced_literals;
    ContextPtr context;

    explicit ReplaceLiteralsVisitor(ContextPtr context_) : context(context_) { }

    void visit(ASTPtr & ast, bool force_nullable)
    {
        if (visitIfLiteral(ast, force_nullable))
            return;
        if (auto * function = ast->as<ASTFunction>())
            visit(*function, force_nullable);
        else if (ast->as<ASTQueryParameter>())
            return;
        else if (ast->as<ASTIdentifier>())
            throw DB::Exception("Identifier in constant expression", ErrorCodes::SYNTAX_ERROR);
        else
            throw DB::Exception("Syntax error in constant expression", ErrorCodes::SYNTAX_ERROR);
    }

private:
    void visitChildren(ASTPtr & ast, const ColumnNumbers & dont_visit_children, const std::vector<char> & force_nullable)
    {
        for (size_t i = 0; i < ast->children.size(); ++i)
            if (std::find(dont_visit_children.begin(), dont_visit_children.end(), i) == dont_visit_children.end())
                visit(ast->children[i], force_nullable[i]);
    }

    void visit(ASTFunction & function, bool force_nullable)
    {
        if (function.name == "lambda")
            return;

        FunctionOverloadResolverPtr builder = FunctionFactory::instance().get(function.name, context);
        /// Do not replace literals which must be constant
        ColumnNumbers dont_visit_children = builder->getArgumentsThatAreAlwaysConstant();
        /// Allow nullable arguments if function never returns NULL
        ColumnNumbers can_always_be_nullable = builder->getArgumentsThatDontImplyNullableReturnType(function.arguments->children.size());

        std::vector<char> force_nullable_arguments(function.arguments->children.size(), force_nullable);
        for (auto & idx : can_always_be_nullable)
            if (idx < force_nullable_arguments.size())
                force_nullable_arguments[idx] = true;

        visitChildren(function.arguments, dont_visit_children, force_nullable_arguments);
    }

    bool visitIfLiteral(ASTPtr & ast, bool force_nullable)
    {
        auto literal = std::dynamic_pointer_cast<ASTLiteral>(ast);
        if (!literal)
            return false;
        if (literal->begin && literal->end)
        {
            /// Do not replace empty array and array of NULLs
            if (literal->value.getType() == Field::Types::Array)
            {
                const Array & array = literal->value.get<Array>();
                auto not_null = std::find_if_not(array.begin(), array.end(), [](const auto & elem) { return elem.isNull(); });
                if (not_null == array.end())
                    return true;
            }
            else if (literal->value.getType() == Field::Types::Map)
            {
                const Map & map = literal->value.get<Map>();
                if (map.size() % 2)
                    return false;
            }
            else if (literal->value.getType() == Field::Types::Tuple)
            {
                const Tuple & tuple = literal->value.get<Tuple>();

                for (const auto & value : tuple)
                    if (value.isNull())
                        return true;
            }

            String column_name = "_dummy_" + std::to_string(replaced_literals.size());
            replaced_literals.emplace_back(literal, column_name, force_nullable);
            setDataType(replaced_literals.back());
            ast = std::make_shared<ASTIdentifier>(column_name);
        }
        return true;
    }

    static void setDataType(LiteralInfo & info)
    {
        /// Type (Field::Types:Which) of literal in AST can be:
        /// 1. simple literal type: String, UInt64, Int64, Float64, Null
        /// 2. complex literal type: Array or Tuple of simple literals
        /// 3. Array or Tuple of complex literals
        /// Null and empty Array literals are considered as tokens, because template with Nullable(Nothing) or Array(Nothing) is useless.

        Field::Types::Which field_type = info.literal->value.getType();

        /// We have to use ParserNumber instead of type->deserializeAsTextQuoted() for arithmetic types
        /// to check actual type of literal and avoid possible overflow and precision issues.
        info.special_parser = SpecialParserType(field_type);

        /// Do not use 8, 16 and 32 bit types, so template will match all integers
        if (field_type == Field::Types::UInt64)
            info.type = std::make_shared<DataTypeUInt64>();
        else if (field_type == Field::Types::Int64)
            info.type = std::make_shared<DataTypeInt64>();
        else if (field_type == Field::Types::Float64)
            info.type = std::make_shared<DataTypeFloat64>();
        else if (field_type == Field::Types::String)
            info.type = std::make_shared<DataTypeString>();
        else if (field_type == Field::Types::Array)
        {
            info.special_parser.is_array = true;
            info.type = applyVisitor(FieldToDataType(), info.literal->value);
            DataTypes nested_types = { assert_cast<const DataTypeArray &>(*info.type).getNestedType() };
            fillLiteralInfo(nested_types, info);
            info.type = std::make_shared<DataTypeArray>(nested_types[0]);
        }
        else if (field_type == Field::Types::Tuple)
        {
            info.special_parser.is_tuple = true;
            info.type = applyVisitor(FieldToDataType(), info.literal->value);
            auto nested_types = assert_cast<const DataTypeTuple &>(*info.type).getElements();
            fillLiteralInfo(nested_types, info);
            info.type = std::make_shared<DataTypeTuple>(nested_types);
        }
        else if (field_type == Field::Types::Map)
        {
            info.special_parser.is_map = true;

            info.type = applyVisitor(FieldToDataType(), info.literal->value);
            auto nested_types = assert_cast<const DataTypeMap &>(*info.type).getKeyValueTypes();
            fillLiteralInfo(nested_types, info);
            info.type = std::make_shared<DataTypeMap>(nested_types);
        }
        else
            throw Exception(ErrorCodes::LOGICAL_ERROR,
                "Unexpected literal type {}",
                info.literal->value.getTypeName());

        /// Allow literal to be NULL, if result column has nullable type or if function never returns NULL
        if (info.force_nullable && info.type->canBeInsideNullable())
        {
            info.type = makeNullable(info.type);
            info.special_parser.is_nullable = true;
        }
    }
};


/// Expression template is a sequence of tokens and data types of literals.
/// E.g. template of "position('some string', 'other string') != 0" is
/// ["position", "(", DataTypeString, ",", DataTypeString, ")", "!=", DataTypeUInt64]
ConstantExpressionTemplate::TemplateStructure::TemplateStructure(LiteralsInfo & replaced_literals, TokenIterator expression_begin, TokenIterator expression_end,
                                                                 ASTPtr & expression, const IDataType & result_type, bool null_as_default_, ContextPtr context)
{
    null_as_default = null_as_default_;

    ::sort(replaced_literals.begin(), replaced_literals.end(), [](const LiteralInfo & a, const LiteralInfo & b)
    {
        return a.literal->begin.value() < b.literal->begin.value();
    });

    /// Make sequence of tokens and determine IDataType by Field::Types:Which for each literal.
    token_after_literal_idx.reserve(replaced_literals.size());
    special_parser.resize(replaced_literals.size());
    serializations.resize(replaced_literals.size());

    TokenIterator prev_end = expression_begin;
    for (size_t i = 0; i < replaced_literals.size(); ++i)
    {
        const LiteralInfo & info = replaced_literals[i];
        if (info.literal->begin.value() < prev_end)
            throw Exception("Cannot replace literals", ErrorCodes::LOGICAL_ERROR);

        while (prev_end < info.literal->begin.value())
        {
            tokens.emplace_back(prev_end->begin, prev_end->size());
            ++prev_end;
        }
        token_after_literal_idx.push_back(tokens.size());

        special_parser[i] = info.special_parser;

        literals.insert({nullptr, info.type, info.dummy_column_name});

        prev_end = info.literal->end.value();

        serializations[i] = info.type->getDefaultSerialization();
    }

    while (prev_end < expression_end)
    {
        tokens.emplace_back(prev_end->begin, prev_end->size());
        ++prev_end;
    }

    addNodesToCastResult(result_type, expression, null_as_default);

    auto syntax_result = TreeRewriter(context).analyze(expression, literals.getNamesAndTypesList());
    result_column_name = expression->getColumnName();
    actions_on_literals = ExpressionAnalyzer(expression, syntax_result, context).getActions(false);
    if (actions_on_literals->hasArrayJoin())
        throw Exception(ErrorCodes::BAD_ARGUMENTS,
                        "Array joins are not allowed in constant expressions for IN, VALUES, LIMIT and similar sections.");

}

size_t ConstantExpressionTemplate::TemplateStructure::getTemplateHash(const ASTPtr & expression,
                                                                      const LiteralsInfo & replaced_literals,
                                                                      const DataTypePtr & result_column_type,
                                                                      bool null_as_default,
                                                                      const String & salt)
{
    /// TODO distinguish expressions with the same AST and different tokens (e.g. "CAST(expr, 'Type')" and "CAST(expr AS Type)")
    SipHash hash_state;
    hash_state.update(result_column_type->getName());

    expression->updateTreeHash(hash_state);

    for (const auto & info : replaced_literals)
        hash_state.update(info.type->getName());
    hash_state.update(null_as_default);

    /// Allows distinguish expression in the last column in Values format
    hash_state.update(salt);

    IAST::Hash res128;
    hash_state.get128(res128);
    size_t res = 0;
    boost::hash_combine(res, res128.first);
    boost::hash_combine(res, res128.second);
    return res;
}


ConstantExpressionTemplate::TemplateStructurePtr
ConstantExpressionTemplate::Cache::getFromCacheOrConstruct(const DataTypePtr & result_column_type,
                                                           bool null_as_default,
                                                           TokenIterator expression_begin,
                                                           TokenIterator expression_end,
                                                           const ASTPtr & expression_,
                                                           ContextPtr context,
                                                           bool * found_in_cache,
                                                           const String & salt)
{
    TemplateStructurePtr res;
    ASTPtr expression = expression_->clone();
    ReplaceLiteralsVisitor visitor(context);
    visitor.visit(expression, result_column_type->isNullable() || null_as_default);
    ReplaceQueryParameterVisitor param_visitor(context->getQueryParameters());
    param_visitor.visit(expression);

    size_t template_hash = TemplateStructure::getTemplateHash(expression, visitor.replaced_literals, result_column_type, null_as_default, salt);
    auto iter = cache.find(template_hash);
    if (iter == cache.end())
    {
        if (max_size <= cache.size())
            cache.clear();
        res = std::make_shared<TemplateStructure>(visitor.replaced_literals, expression_begin, expression_end,
                                                  expression, *result_column_type, null_as_default, context);
        cache.insert({template_hash, res});
        if (found_in_cache)
            *found_in_cache = false;
    }
    else
    {
        /// FIXME process collisions correctly
        res = iter->second;
        if (found_in_cache)
            *found_in_cache = true;
    }

    return res;
}

bool ConstantExpressionTemplate::parseExpression(
    ReadBuffer & istr, const TokenIterator & token_iterator, const FormatSettings & format_settings, const Settings & settings)
{
    size_t cur_column = 0;
    try
    {
        if (tryParseExpression(istr, token_iterator, format_settings, cur_column, settings))
        {
            ++rows_count;
            return true;
        }
    }
    catch (DB::Exception & e)
    {
        for (size_t i = 0; i < cur_column; ++i)
            columns[i]->popBack(1);

        if (!isParseError(e.code()))
            throw;

        return false;
    }

    for (size_t i = 0; i < cur_column; ++i)
        columns[i]->popBack(1);
    return false;
}

bool ConstantExpressionTemplate::tryParseExpression(
    ReadBuffer & istr,
    const TokenIterator & token_iterator,
    const FormatSettings & format_settings,
    size_t & cur_column,
    const Settings & settings)
{
    size_t cur_token = 0;
    size_t num_columns = structure->literals.columns();
    while (cur_column < num_columns)
    {
        size_t skip_tokens_until = structure->token_after_literal_idx[cur_column];
        while (cur_token < skip_tokens_until)
        {
            /// TODO skip comments
            skipWhitespaceIfAny(istr);
            if (!checkString(structure->tokens[cur_token++], istr))
                return false;
        }
        skipWhitespaceIfAny(istr);

        const DataTypePtr & type = structure->literals.getByPosition(cur_column).type;
        if (format_settings.values.accurate_types_of_literals && !structure->special_parser[cur_column].useDefaultParser())
        {
            if (!parseLiteralAndAssertType(istr, token_iterator, type.get(), cur_column, settings))
                return false;
        }
        else
            structure->serializations[cur_column]->deserializeTextQuoted(*columns[cur_column], istr, format_settings);

        ++cur_column;
    }
    while (cur_token < structure->tokens.size())
    {
        skipWhitespaceIfAny(istr);
        if (!checkString(structure->tokens[cur_token++], istr))
            return false;
    }

    return true;
}

bool ConstantExpressionTemplate::parseLiteralAndAssertType(
    ReadBuffer & istr, const TokenIterator & token_iterator, const IDataType * complex_type, size_t column_idx, const Settings & settings)
{
    using Type = Field::Types::Which;

    /// TODO in case of type mismatch return some hints to deduce new template faster
    if (istr.eof())
        return false;

    SpecialParserType type_info = structure->special_parser[column_idx];

    /// If literal does not fit entirely in the buffer, parsing error will happen.
    /// However, it's possible to deduce new template (or use template from cache) after error like it was template mismatch.

    if (type_info.is_array || type_info.is_tuple || type_info.is_map)
    {
        ParserArrayOfLiterals parser_array;
        ParserTupleOfLiterals parser_tuple;

<<<<<<< HEAD
        IParser::Pos iterator(token_iterator, settings.max_parser_depth);
        while (iterator->begin < istr.position())
            ++iterator;
=======
        Tokens tokens_number(istr.position(), istr.buffer().end());
        IParser::Pos iterator(tokens_number, static_cast<unsigned>(settings.max_parser_depth));
>>>>>>> e2ff7aa2
        Expected expected;
        ASTPtr ast;
        if (!parser_array.parse(iterator, ast, expected) && !parser_tuple.parse(iterator, ast, expected))
            return false;

        istr.position() = const_cast<char *>(iterator->begin);

        const Field & collection = ast->as<ASTLiteral &>().value;
        auto collection_type = applyVisitor(FieldToDataType(), collection);

        DataTypes nested_types;
        if (type_info.is_array)
            nested_types = { assert_cast<const DataTypeArray &>(*collection_type).getNestedType() };
        else if (type_info.is_tuple)
            nested_types = assert_cast<const DataTypeTuple &>(*collection_type).getElements();
        else
            nested_types = assert_cast<const DataTypeMap &>(*collection_type).getKeyValueTypes();

        for (size_t i = 0; i < nested_types.size(); ++i)
        {
            const auto & [nested_field_type, is_nullable] = type_info.nested_types[i];
            if (is_nullable)
                if (const auto * nullable = dynamic_cast<const DataTypeNullable *>(nested_types[i].get()))
                    nested_types[i] = nullable->getNestedType();

            WhichDataType nested_type_info(nested_types[i]);
            bool are_types_compatible =
                (nested_type_info.isNativeUInt() && nested_field_type == Type::UInt64) ||
                (nested_type_info.isNativeInt()  && nested_field_type == Type::Int64)  ||
                (nested_type_info.isFloat64()    && nested_field_type == Type::Float64);

            if (!are_types_compatible)
                return false;
        }

        Field array_same_types = convertFieldToType(collection, *complex_type, nullptr);
        columns[column_idx]->insert(array_same_types);
        return true;
    }
    else
    {
        Field number;
        if (type_info.is_nullable && 4 <= istr.available() && 0 == strncasecmp(istr.position(), "NULL", 4))
            istr.position() += 4;
        else
        {
            /// ParserNumber::parse(...) is about 20x slower than strtod(...)
            /// because of using ASTPtr, Expected and Tokens, which are not needed here.
            /// Parse numeric literal in the same way, as ParserNumber does, but use strtod and strtoull directly.
            bool negative = *istr.position() == '-';
            if (negative || *istr.position() == '+')
                ++istr.position();

            static constexpr size_t MAX_LENGTH_OF_NUMBER = 319;
            char buf[MAX_LENGTH_OF_NUMBER + 1];
            size_t bytes_to_copy = std::min(istr.available(), MAX_LENGTH_OF_NUMBER);
            memcpy(buf, istr.position(), bytes_to_copy);
            buf[bytes_to_copy] = 0;

            char * pos_double = buf;
            errno = 0;
            Float64 float_value = std::strtod(buf, &pos_double);
            if (pos_double == buf || errno == ERANGE || float_value < 0)
                return false;

            if (negative)
                float_value = -float_value;

            char * pos_integer = buf;
            errno = 0;
            UInt64 uint_value = std::strtoull(buf, &pos_integer, 0);
            if (pos_integer == pos_double && errno != ERANGE && (!negative || uint_value <= (1ULL << 63)))
            {
                istr.position() += pos_integer - buf;
                if (negative && type_info.main_type == Type::Int64)
                    number = static_cast<Int64>(-uint_value);
                else if (!negative && type_info.main_type == Type::UInt64)
                    number = uint_value;
                else
                    return false;
            }
            else if (type_info.main_type == Type::Float64)
            {
                istr.position() += pos_double - buf;
                number = float_value;
            }
            else
                return false;
        }

        columns[column_idx]->insert(number);
        return true;
    }
}

ColumnPtr ConstantExpressionTemplate::evaluateAll(BlockMissingValues & nulls, size_t column_idx, const DataTypePtr & expected_type, size_t offset)
{
    Block evaluated = structure->literals.cloneWithColumns(std::move(columns));
    columns = structure->literals.cloneEmptyColumns();
    if (!structure->literals.columns())
        evaluated.insert({ColumnConst::create(ColumnUInt8::create(1, 0), rows_count), std::make_shared<DataTypeUInt8>(), "_dummy"});
    structure->actions_on_literals->execute(evaluated);

    if (!evaluated || evaluated.rows() != rows_count)
        throw Exception("Number of rows mismatch after evaluation of batch of constant expressions: got " +
                        std::to_string(evaluated.rows()) + " rows for " + std::to_string(rows_count) + " expressions",
                        ErrorCodes::LOGICAL_ERROR);

    if (!evaluated.has(structure->result_column_name))
        throw Exception("Cannot evaluate template " + structure->result_column_name + ", block structure:\n" + evaluated.dumpStructure(),
                        ErrorCodes::LOGICAL_ERROR);

    rows_count = 0;
    auto res = evaluated.getByName(structure->result_column_name);
    res.column = res.column->convertToFullColumnIfConst();
    if (!structure->null_as_default)
        return castColumn(res, expected_type);

    /// Extract column with evaluated expression and mask for NULLs
    const auto & tuple = assert_cast<const ColumnTuple &>(*res.column);
    if (tuple.tupleSize() != 2)
        throw Exception("Invalid tuple size, it'a a bug", ErrorCodes::LOGICAL_ERROR);
    const auto & is_null = assert_cast<const ColumnUInt8 &>(tuple.getColumn(1));

    for (size_t i = 0; i < is_null.size(); ++i)
        if (is_null.getUInt(i))
            nulls.setBit(column_idx, offset + i);

    res.column = tuple.getColumnPtr(0);
    res.type = assert_cast<const DataTypeTuple &>(*res.type).getElements()[0];
    return castColumn(res, expected_type);
}

void ConstantExpressionTemplate::TemplateStructure::addNodesToCastResult(const IDataType & result_column_type, ASTPtr & expr, bool null_as_default)
{
    /// Replace "expr" with "CAST(expr, 'TypeName')"
    /// or with "(if(isNull(_dummy_0 AS _expression), defaultValueOfTypeName('TypeName'), _CAST(_expression, 'TypeName')), isNull(_expression))" if null_as_default is true
    if (null_as_default)
    {
        expr->setAlias("_expression");

        auto is_null = makeASTFunction("isNull", std::make_shared<ASTIdentifier>("_expression"));
        is_null->setAlias("_is_expression_nullable");

        auto default_value = makeASTFunction("defaultValueOfTypeName", std::make_shared<ASTLiteral>(result_column_type.getName()));
        auto cast = makeASTFunction("_CAST", std::move(expr), std::make_shared<ASTLiteral>(result_column_type.getName()));

        auto cond = makeASTFunction("if", std::move(is_null), std::move(default_value), std::move(cast));
        expr = makeASTFunction("tuple", std::move(cond), std::make_shared<ASTIdentifier>("_is_expression_nullable"));
    }
    else
    {
        expr = makeASTFunction("_CAST", std::move(expr), std::make_shared<ASTLiteral>(result_column_type.getName()));
    }
}

}<|MERGE_RESOLUTION|>--- conflicted
+++ resolved
@@ -507,14 +507,9 @@
         ParserArrayOfLiterals parser_array;
         ParserTupleOfLiterals parser_tuple;
 
-<<<<<<< HEAD
-        IParser::Pos iterator(token_iterator, settings.max_parser_depth);
+        IParser::Pos iterator(token_iterator, static_cast<unsigned>(settings.max_parser_depth));
         while (iterator->begin < istr.position())
             ++iterator;
-=======
-        Tokens tokens_number(istr.position(), istr.buffer().end());
-        IParser::Pos iterator(tokens_number, static_cast<unsigned>(settings.max_parser_depth));
->>>>>>> e2ff7aa2
         Expected expected;
         ASTPtr ast;
         if (!parser_array.parse(iterator, ast, expected) && !parser_tuple.parse(iterator, ast, expected))
