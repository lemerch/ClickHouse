#include "DiskS3.h"

#include "Disks/DiskFactory.h"

#include <bitset>
#include <random>
#include <utility>
#include <IO/ReadBufferFromString.h>
#include <Interpreters/Context.h>
#include <IO/ReadBufferFromS3.h>
#include <Disks/ReadIndirectBufferFromRemoteFS.h>
#include <Disks/WriteIndirectBufferFromRemoteFS.h>
#include <IO/ReadHelpers.h>
#include <IO/SeekAvoidingReadBuffer.h>
#include <IO/WriteBufferFromS3.h>
#include <IO/WriteHelpers.h>
#include <Poco/File.h>
#include <Common/createHardLink.h>
#include <Common/quoteString.h>
#include <Common/thread_local_rng.h>
#include <Common/checkStackSize.h>
#include <boost/algorithm/string.hpp>
#include <aws/s3/model/CopyObjectRequest.h>
#include <aws/s3/model/DeleteObjectsRequest.h>
#include <aws/s3/model/GetObjectRequest.h>
#include <aws/s3/model/ListObjectsV2Request.h>
#include <aws/s3/model/HeadObjectRequest.h>


namespace DB
{

namespace ErrorCodes
{
    extern const int S3_ERROR;
    extern const int FILE_ALREADY_EXISTS;
    extern const int UNKNOWN_FORMAT;
    extern const int BAD_ARGUMENTS;
    extern const int LOGICAL_ERROR;
}

/// Remove s3 objects in chunks. Default chunk limit for one DeleteObject request is 1000:
/// see https://docs.aws.amazon.com/AmazonS3/latest/API/API_DeleteObjects.html
class S3PathKeeper : public RemoteFSPathKeeper
{
public:
<<<<<<< HEAD
    using Chunk = Aws::Vector<Aws::S3::Model::ObjectIdentifier>;
    using Chunks = std::list<Chunk>;
=======
    void addKey(const String & key);
    static String getChunkKeys(const Aws::Vector<Aws::S3::Model::ObjectIdentifier> & chunk);
>>>>>>> a82612f8

    S3PathKeeper(size_t chunk_limit_) : RemoteFSPathKeeper(chunk_limit_) {}

    void addPath(const String & path) override
    {
        if (chunks.empty() || chunks.back().size() >= chunk_limit)
        {
            /// add one more chunk
            chunks.push_back(Chunks::value_type());
            chunks.back().reserve(chunk_limit);
        }
        Aws::S3::Model::ObjectIdentifier obj;
        obj.SetKey(path);
        chunks.back().push_back(obj);
    }

    void removePaths(const std::function<void(Chunk &&)> & remove_chunk_func)
    {
        for (auto & chunk : chunks)
            remove_chunk_func(std::move(chunk));
    }

private:
    Chunks chunks;
};

String DiskS3::AwsS3KeyKeeper::getChunkKeys(const Aws::Vector<Aws::S3::Model::ObjectIdentifier> & chunk)
{
    String res;
    for (const auto & obj : chunk)
    {
        const auto & key = obj.GetKey();
        if (!res.empty())
            res.append(", ");
        res.append(key.c_str(), key.size());
    }
    return res;
}

String getRandomName()
{
    std::uniform_int_distribution<int> distribution('a', 'z');
    String res(32, ' '); /// The number of bits of entropy should be not less than 128.
    for (auto & c : res)
        c = distribution(thread_local_rng);
    return res;
}

template <typename Result, typename Error>
void throwIfError(Aws::Utils::Outcome<Result, Error> & response)
{
    if (!response.IsSuccess())
    {
        const auto & err = response.GetError();
        throw Exception(std::to_string(static_cast<int>(err.GetErrorType())) + ": " + err.GetMessage(), ErrorCodes::S3_ERROR);
    }
}

template <typename Result, typename Error>
void throwIfError(const Aws::Utils::Outcome<Result, Error> & response)
{
    if (!response.IsSuccess())
    {
        const auto & err = response.GetError();
        throw Exception(err.GetMessage(), static_cast<int>(err.GetErrorType()));
    }
}

/// Reads data from S3 using stored paths in metadata.
class ReadIndirectBufferFromS3 final : public ReadIndirectBufferFromRemoteFS<ReadBufferFromS3>
{
public:
    ReadIndirectBufferFromS3(
        std::shared_ptr<Aws::S3::S3Client> client_ptr_,
        const String & bucket_,
        DiskS3::Metadata metadata_,
        size_t s3_max_single_read_retries_,
        size_t buf_size_)
        : ReadIndirectBufferFromRemoteFS<ReadBufferFromS3>(metadata_)
        , client_ptr(std::move(client_ptr_))
        , bucket(bucket_)
        , s3_max_single_read_retries(s3_max_single_read_retries_)
        , buf_size(buf_size_)
    {
    }

    std::unique_ptr<ReadBufferFromS3> createReadBuffer(const String & path) override
    {
        return std::make_unique<ReadBufferFromS3>(client_ptr, bucket, metadata.remote_fs_root_path + path, s3_max_single_read_retries, buf_size);
    }

private:
    std::shared_ptr<Aws::S3::S3Client> client_ptr;
    const String & bucket;
    size_t s3_max_single_read_retries;
    size_t buf_size;
};

DiskS3::DiskS3(
    String name_,
    String bucket_,
    String s3_root_path_,
    String metadata_path_,
    SettingsPtr settings_,
    GetDiskSettings settings_getter_)
    : IDiskRemote(name_, s3_root_path_, metadata_path_, "DiskS3", settings_->thread_pool_size)
    , bucket(std::move(bucket_))
    , current_settings(std::move(settings_))
    , settings_getter(settings_getter_)
{
}

String DiskS3::getUniqueId(const String & path) const
{
    Metadata metadata(remote_fs_root_path, metadata_path, path);
    String id;
    if (!metadata.remote_fs_objects.empty())
        id = metadata.remote_fs_root_path + metadata.remote_fs_objects[0].first;
    return id;
}

RemoteFSPathKeeperPtr DiskS3::createFSPathKeeper() const
{
    auto settings = current_settings.get();
    return std::make_shared<S3PathKeeper>(settings->objects_chunk_size_to_delete);
}

void DiskS3::removeFromRemoteFS(RemoteFSPathKeeperPtr fs_paths_keeper)
{
    auto settings = current_settings.get();
    auto * s3_paths_keeper = dynamic_cast<S3PathKeeper *>(fs_paths_keeper.get());

    s3_paths_keeper->removePaths([&](S3PathKeeper::Chunk && chunk)
    {
        Aws::S3::Model::Delete delkeys;
        delkeys.SetObjects(chunk);
        /// TODO: Make operation idempotent. Do not throw exception if key is already deleted.
        Aws::S3::Model::DeleteObjectsRequest request;
        request.SetBucket(bucket);
        request.SetDelete(delkeys);
        auto outcome = settings->client->DeleteObjects(request);
        throwIfError(outcome);
    });
}

void DiskS3::moveFile(const String & from_path, const String & to_path)
{
    auto settings = current_settings.get();

    moveFile(from_path, to_path, settings->send_metadata);
}

void DiskS3::moveFile(const String & from_path, const String & to_path, bool send_metadata)
{
    if (exists(to_path))
        throw Exception("File already exists: " + to_path, ErrorCodes::FILE_ALREADY_EXISTS);

    if (send_metadata)
    {
        auto revision = ++revision_counter;
        const ObjectMetadata object_metadata {
            {"from_path", from_path},
            {"to_path", to_path}
        };
        createFileOperationObject("rename", revision, object_metadata);
    }

    Poco::File(metadata_path + from_path).renameTo(metadata_path + to_path);
}

std::unique_ptr<ReadBufferFromFileBase> DiskS3::readFile(const String & path, size_t buf_size, size_t, size_t, size_t, MMappedFileCache *) const
{
    auto settings = current_settings.get();
    auto metadata = readMeta(path);

    LOG_DEBUG(log, "Read from file by path: {}. Existing S3 objects: {}",
        backQuote(metadata_path + path), metadata.remote_fs_objects.size());

    auto reader = std::make_unique<ReadIndirectBufferFromS3>(settings->client, bucket, metadata, settings->s3_max_single_read_retries, buf_size);
    return std::make_unique<SeekAvoidingReadBuffer>(std::move(reader), settings->min_bytes_for_seek);
}

std::unique_ptr<WriteBufferFromFileBase> DiskS3::writeFile(const String & path, size_t buf_size, WriteMode mode)
{
    auto settings = current_settings.get();
    auto metadata = readOrCreateMetaForWriting(path, mode);

    /// Path to store new S3 object.
    auto s3_path = getRandomName();

    std::optional<ObjectMetadata> object_metadata;
    if (settings->send_metadata)
    {
        auto revision = ++revision_counter;
        object_metadata = {
            {"path", path}
        };
        s3_path = "r" + revisionToString(revision) + "-file-" + s3_path;
    }

    LOG_DEBUG(log, "{} to file by path: {}. S3 path: {}",
              mode == WriteMode::Rewrite ? "Write" : "Append", backQuote(metadata_path + path), remote_fs_root_path + s3_path);

    auto s3_buffer = std::make_unique<WriteBufferFromS3>(
        settings->client,
        bucket,
        metadata.remote_fs_root_path + s3_path,
        settings->s3_min_upload_part_size,
        settings->s3_max_single_part_upload_size,
        std::move(object_metadata),
        buf_size);

<<<<<<< HEAD
    return std::make_unique<WriteIndirectBufferFromRemoteFS<WriteBufferFromS3>>(std::move(s3_buffer), std::move(metadata), s3_path);
=======
    return std::make_unique<WriteIndirectBufferFromS3>(std::move(s3_buffer), std::move(metadata), s3_path);
}

void DiskS3::removeMeta(const String & path, AwsS3KeyKeeper & keys)
{
    LOG_DEBUG(log, "Remove file by path: {}", backQuote(metadata_path + path));

    Poco::File file(metadata_path + path);

    if (!file.isFile())
        throw Exception(ErrorCodes::CANNOT_DELETE_DIRECTORY, "Path '{}' is a directory", path);

    try
    {
        auto metadata = readMeta(path);

        /// If there is no references - delete content from S3.
        if (metadata.ref_count == 0)
        {
            file.remove();

            for (const auto & [s3_object_path, _] : metadata.s3_objects)
                keys.addKey(s3_root_path + s3_object_path);
        }
        else /// In other case decrement number of references, save metadata and delete file.
        {
            --metadata.ref_count;
            metadata.save();
            file.remove();
        }
    }
    catch (const Exception & e)
    {
        /// If it's impossible to read meta - just remove it from FS.
        if (e.code() == ErrorCodes::UNKNOWN_FORMAT)
        {
            LOG_WARNING(
                log,
                "Metadata file {} can't be read by reason: {}. Removing it forcibly.",
                backQuote(path),
                e.nested() ? e.nested()->message() : e.message());

            file.remove();
        }
        else
            throw;
    }
}

void DiskS3::removeMetaRecursive(const String & path, AwsS3KeyKeeper & keys)
{
    checkStackSize(); /// This is needed to prevent stack overflow in case of cyclic symlinks.

    Poco::File file(metadata_path + path);
    if (file.isFile())
    {
        removeMeta(path, keys);
    }
    else
    {
        for (auto it{iterateDirectory(path)}; it->isValid(); it->next())
            removeMetaRecursive(it->path(), keys);
        file.remove();
    }
}

void DiskS3::removeAws(const AwsS3KeyKeeper & keys)
{
    if (!keys.empty())
    {
        auto settings = current_settings.get();

        for (const auto & chunk : keys)
        {
            LOG_DEBUG(log, "Remove AWS keys {}", AwsS3KeyKeeper::getChunkKeys(chunk));

            Aws::S3::Model::Delete delkeys;
            delkeys.SetObjects(chunk);

            /// TODO: Make operation idempotent. Do not throw exception if key is already deleted.
            Aws::S3::Model::DeleteObjectsRequest request;
            request.SetBucket(bucket);
            request.SetDelete(delkeys);
            auto outcome = settings->client->DeleteObjects(request);
            throwIfError(outcome);
        }
    }
}

void DiskS3::removeFileIfExists(const String & path)
{
    AwsS3KeyKeeper keys;
    if (Poco::File(metadata_path + path).exists())
    {
        removeMeta(path, keys);
        removeAws(keys);
    }
}

void DiskS3::removeDirectory(const String & path)
{
    Poco::File(metadata_path + path).remove();
}

void DiskS3::removeSharedFile(const String & path, bool keep_s3)
{
    AwsS3KeyKeeper keys;
    removeMeta(path, keys);
    if (!keep_s3)
        removeAws(keys);
}

void DiskS3::removeSharedRecursive(const String & path, bool keep_s3)
{
    AwsS3KeyKeeper keys;
    removeMetaRecursive(path, keys);
    if (!keep_s3)
        removeAws(keys);
}

bool DiskS3::tryReserve(UInt64 bytes)
{
    std::lock_guard lock(reservation_mutex);
    if (bytes == 0)
    {
        LOG_DEBUG(log, "Reserving 0 bytes on s3 disk {}", backQuote(name));
        ++reservation_count;
        return true;
    }

    auto available_space = getAvailableSpace();
    UInt64 unreserved_space = available_space - std::min(available_space, reserved_bytes);
    if (unreserved_space >= bytes)
    {
        LOG_DEBUG(log, "Reserving {} on disk {}, having unreserved {}.",
            ReadableSize(bytes), backQuote(name), ReadableSize(unreserved_space));
        ++reservation_count;
        reserved_bytes += bytes;
        return true;
    }
    return false;
}

void DiskS3::listFiles(const String & path, std::vector<String> & file_names)
{
    for (auto it = iterateDirectory(path); it->isValid(); it->next())
        file_names.push_back(it->name());
}

void DiskS3::setLastModified(const String & path, const Poco::Timestamp & timestamp)
{
    Poco::File(metadata_path + path).setLastModified(timestamp);
}

Poco::Timestamp DiskS3::getLastModified(const String & path)
{
    return Poco::File(metadata_path + path).getLastModified();
>>>>>>> a82612f8
}

void DiskS3::createHardLink(const String & src_path, const String & dst_path)
{
    auto settings = current_settings.get();
    createHardLink(src_path, dst_path, settings->send_metadata);
}

void DiskS3::createHardLink(const String & src_path, const String & dst_path, bool send_metadata)
{
    /// We don't need to record hardlinks created to shadow folder.
    if (send_metadata && !dst_path.starts_with("shadow/"))
    {
        auto revision = ++revision_counter;
        const ObjectMetadata object_metadata {
            {"src_path", src_path},
            {"dst_path", dst_path}
        };
        createFileOperationObject("hardlink", revision, object_metadata);
    }

    /// Increment number of references.
    auto src = readMeta(src_path);
    ++src.ref_count;
    src.save();

    /// Create FS hardlink to metadata file.
    DB::createHardLink(metadata_path + src_path, metadata_path + dst_path);
}

void DiskS3::shutdown()
{
    auto settings = current_settings.get();
    /// This call stops any next retry attempts for ongoing S3 requests.
    /// If S3 request is failed and the method below is executed S3 client immediately returns the last failed S3 request outcome.
    /// If S3 is healthy nothing wrong will be happened and S3 requests will be processed in a regular way without errors.
    /// This should significantly speed up shutdown process if S3 is unhealthy.
    settings->client->DisableRequestProcessing();
}

void DiskS3::createFileOperationObject(const String & operation_name, UInt64 revision, const DiskS3::ObjectMetadata & metadata)
{
    auto settings = current_settings.get();
    const String key = "operations/r" + revisionToString(revision) + "-" + operation_name;
    WriteBufferFromS3 buffer(
        settings->client,
        bucket,
        remote_fs_root_path + key,
        settings->s3_min_upload_part_size,
        settings->s3_max_single_part_upload_size,
        metadata);

    buffer.write('0');
    buffer.finalize();
}

void DiskS3::startup()
{
    auto settings = current_settings.get();

    if (!settings->send_metadata)
        return;

    LOG_INFO(log, "Starting up disk {}", name);

    restore();

    if (readSchemaVersion(bucket, remote_fs_root_path) < RESTORABLE_SCHEMA_VERSION)
        migrateToRestorableSchema();

    findLastRevision();

    LOG_INFO(log, "Disk {} started up", name);
}

void DiskS3::findLastRevision()
{
    /// Construct revision number from high to low bits.
    String revision;
    revision.reserve(64);
    for (int bit = 0; bit < 64; bit++)
    {
        auto revision_prefix = revision + "1";

        LOG_DEBUG(log, "Check object exists with revision prefix {}", revision_prefix);

        /// Check file or operation with such revision prefix exists.
        if (checkObjectExists(bucket, remote_fs_root_path + "r" + revision_prefix)
            || checkObjectExists(bucket, remote_fs_root_path + "operations/r" + revision_prefix))
            revision += "1";
        else
            revision += "0";
    }
    revision_counter = static_cast<UInt64>(std::bitset<64>(revision).to_ullong());
    LOG_INFO(log, "Found last revision number {} for disk {}", revision_counter, name);
}

int DiskS3::readSchemaVersion(const String & source_bucket, const String & source_path)
{
    int version = 0;
    if (!checkObjectExists(source_bucket, source_path + SCHEMA_VERSION_OBJECT))
        return version;

    auto settings = current_settings.get();
    ReadBufferFromS3 buffer(
        settings->client,
        source_bucket,
        source_path + SCHEMA_VERSION_OBJECT,
        settings->s3_max_single_read_retries);

    readIntText(version, buffer);

    return version;
}

void DiskS3::saveSchemaVersion(const int & version)
{
    auto settings = current_settings.get();

    WriteBufferFromS3 buffer(
        settings->client,
        bucket,
        remote_fs_root_path + SCHEMA_VERSION_OBJECT,
        settings->s3_min_upload_part_size,
        settings->s3_max_single_part_upload_size);

    writeIntText(version, buffer);
    buffer.finalize();
}

void DiskS3::updateObjectMetadata(const String & key, const ObjectMetadata & metadata)
{
    auto settings = current_settings.get();
    Aws::S3::Model::CopyObjectRequest request;
    request.SetCopySource(bucket + "/" + key);
    request.SetBucket(bucket);
    request.SetKey(key);
    request.SetMetadata(metadata);
    request.SetMetadataDirective(Aws::S3::Model::MetadataDirective::REPLACE);

    auto outcome = settings->client->CopyObject(request);
    throwIfError(outcome);
}

void DiskS3::migrateFileToRestorableSchema(const String & path)
{
    LOG_DEBUG(log, "Migrate file {} to restorable schema", metadata_path + path);

    auto meta = readMeta(path);

    for (const auto & [key, _] : meta.remote_fs_objects)
    {
        ObjectMetadata metadata {
            {"path", path}
        };
        updateObjectMetadata(remote_fs_root_path + key, metadata);
    }
}

void DiskS3::migrateToRestorableSchemaRecursive(const String & path, Futures & results)
{
    checkStackSize(); /// This is needed to prevent stack overflow in case of cyclic symlinks.

    LOG_DEBUG(log, "Migrate directory {} to restorable schema", metadata_path + path);

    bool dir_contains_only_files = true;
    for (auto it = iterateDirectory(path); it->isValid(); it->next())
        if (isDirectory(it->path()))
        {
            dir_contains_only_files = false;
            break;
        }

    /// The whole directory can be migrated asynchronously.
    if (dir_contains_only_files)
    {
        auto result = getExecutor().execute([this, path]
             {
                 for (auto it = iterateDirectory(path); it->isValid(); it->next())
                     migrateFileToRestorableSchema(it->path());
             });

        results.push_back(std::move(result));
    }
    else
    {
        for (auto it = iterateDirectory(path); it->isValid(); it->next())
            if (!isDirectory(it->path()))
            {
                auto source_path = it->path();
                auto result = getExecutor().execute([this, source_path]
                    {
                        migrateFileToRestorableSchema(source_path);
                    });

                results.push_back(std::move(result));
            }
            else
                migrateToRestorableSchemaRecursive(it->path(), results);
    }
}

void DiskS3::migrateToRestorableSchema()
{
    try
    {
        LOG_INFO(log, "Start migration to restorable schema for disk {}", name);

        Futures results;

        for (const auto & root : data_roots)
            if (exists(root))
                migrateToRestorableSchemaRecursive(root + '/', results);

        for (auto & result : results)
            result.wait();
        for (auto & result : results)
            result.get();

        saveSchemaVersion(RESTORABLE_SCHEMA_VERSION);
    }
    catch (const Exception &)
    {
        tryLogCurrentException(log, fmt::format("Failed to migrate to restorable schema for disk {}", name));

        throw;
    }
}

bool DiskS3::checkObjectExists(const String & source_bucket, const String & prefix) const
{
    auto settings = current_settings.get();
    Aws::S3::Model::ListObjectsV2Request request;
    request.SetBucket(source_bucket);
    request.SetPrefix(prefix);
    request.SetMaxKeys(1);

    auto outcome = settings->client->ListObjectsV2(request);
    throwIfError(outcome);

    return !outcome.GetResult().GetContents().empty();
}

bool DiskS3::checkUniqueId(const String & id) const
{
    auto settings = current_settings.get();
    /// Check that we have right s3 and have access rights
    /// Actually interprets id as s3 object name and checks if it exists
    Aws::S3::Model::ListObjectsV2Request request;
    request.SetBucket(bucket);
    request.SetPrefix(id);
    auto resp = settings->client->ListObjectsV2(request);
    throwIfError(resp);
    Aws::Vector<Aws::S3::Model::Object> object_list = resp.GetResult().GetContents();

    for (const auto & object : object_list)
        if (object.GetKey() == id)
            return true;
    return false;
}

Aws::S3::Model::HeadObjectResult DiskS3::headObject(const String & source_bucket, const String & key) const
{
    auto settings = current_settings.get();
    Aws::S3::Model::HeadObjectRequest request;
    request.SetBucket(source_bucket);
    request.SetKey(key);

    auto outcome = settings->client->HeadObject(request);
    throwIfError(outcome);

    return outcome.GetResultWithOwnership();
}

void DiskS3::listObjects(const String & source_bucket, const String & source_path, std::function<bool(const Aws::S3::Model::ListObjectsV2Result &)> callback) const
{
    auto settings = current_settings.get();
    Aws::S3::Model::ListObjectsV2Request request;
    request.SetBucket(source_bucket);
    request.SetPrefix(source_path);
    request.SetMaxKeys(settings->list_object_keys_size);

    Aws::S3::Model::ListObjectsV2Outcome outcome;
    do
    {
        outcome = settings->client->ListObjectsV2(request);
        throwIfError(outcome);

        bool should_continue = callback(outcome.GetResult());

        if (!should_continue)
            break;

        request.SetContinuationToken(outcome.GetResult().GetNextContinuationToken());
    } while (outcome.GetResult().GetIsTruncated());
}

void DiskS3::copyObject(const String & src_bucket, const String & src_key, const String & dst_bucket, const String & dst_key) const
{
    auto settings = current_settings.get();
    Aws::S3::Model::CopyObjectRequest request;
    request.SetCopySource(src_bucket + "/" + src_key);
    request.SetBucket(dst_bucket);
    request.SetKey(dst_key);

    auto outcome = settings->client->CopyObject(request);
    throwIfError(outcome);
}

struct DiskS3::RestoreInformation
{
    UInt64 revision = LATEST_REVISION;
    String source_bucket;
    String source_path;
    bool detached = false;
};

void DiskS3::readRestoreInformation(DiskS3::RestoreInformation & restore_information)
{
    ReadBufferFromFile buffer(metadata_path + RESTORE_FILE_NAME, 512);
    buffer.next();

    try
    {
        std::map<String, String> properties;

        while (buffer.hasPendingData())
        {
            String property;
            readText(property, buffer);
            assertChar('\n', buffer);

            auto pos = property.find('=');
            if (pos == String::npos || pos == 0 || pos == property.length())
                throw Exception(fmt::format("Invalid property {} in restore file", property), ErrorCodes::UNKNOWN_FORMAT);

            auto key = property.substr(0, pos);
            auto value = property.substr(pos + 1);

            auto it = properties.find(key);
            if (it != properties.end())
                throw Exception(fmt::format("Property key duplication {} in restore file", key), ErrorCodes::UNKNOWN_FORMAT);

            properties[key] = value;
        }

        for (const auto & [key, value] : properties)
        {
            ReadBufferFromString value_buffer (value);

            if (key == "revision")
                readIntText(restore_information.revision, value_buffer);
            else if (key == "source_bucket")
                readText(restore_information.source_bucket, value_buffer);
            else if (key == "source_path")
                readText(restore_information.source_path, value_buffer);
            else if (key == "detached")
                readBoolTextWord(restore_information.detached, value_buffer);
            else
                throw Exception(fmt::format("Unknown key {} in restore file", key), ErrorCodes::UNKNOWN_FORMAT);
        }
    }
    catch (const Exception &)
    {
        tryLogCurrentException(log, "Failed to read restore information");
        throw;
    }
}

void DiskS3::restore()
{
    if (!exists(RESTORE_FILE_NAME))
        return;

    try
    {
        RestoreInformation information;
        information.source_bucket = bucket;
        information.source_path = remote_fs_root_path;

        readRestoreInformation(information);
        if (information.revision == 0)
            information.revision = LATEST_REVISION;
        if (!information.source_path.ends_with('/'))
            information.source_path += '/';

        if (information.source_bucket == bucket)
        {
            /// In this case we need to additionally cleanup S3 from objects with later revision.
            /// Will be simply just restore to different path.
            if (information.source_path == remote_fs_root_path && information.revision != LATEST_REVISION)
                throw Exception("Restoring to the same bucket and path is allowed if revision is latest (0)", ErrorCodes::BAD_ARGUMENTS);

            /// This case complicates S3 cleanup in case of unsuccessful restore.
            if (information.source_path != remote_fs_root_path && remote_fs_root_path.starts_with(information.source_path))
                throw Exception("Restoring to the same bucket is allowed only if source path is not a sub-path of configured path in S3 disk", ErrorCodes::BAD_ARGUMENTS);
        }

        LOG_INFO(log, "Starting to restore disk {}. Revision: {}, Source bucket: {}, Source path: {}",
                 name, information.revision, information.source_bucket, information.source_path);

        if (readSchemaVersion(information.source_bucket, information.source_path) < RESTORABLE_SCHEMA_VERSION)
            throw Exception("Source bucket doesn't have restorable schema.", ErrorCodes::BAD_ARGUMENTS);

        LOG_INFO(log, "Removing old metadata...");

        bool cleanup_s3 = information.source_bucket != bucket || information.source_path != remote_fs_root_path;
        for (const auto & root : data_roots)
            if (exists(root))
                removeSharedRecursive(root + '/', !cleanup_s3);

        restoreFiles(information);
        restoreFileOperations(information);

        Poco::File restore_file(metadata_path + RESTORE_FILE_NAME);
        restore_file.remove();

        saveSchemaVersion(RESTORABLE_SCHEMA_VERSION);

        LOG_INFO(log, "Restore disk {} finished", name);
    }
    catch (const Exception &)
    {
        tryLogCurrentException(log, fmt::format("Failed to restore disk {}", name));

        throw;
    }
}

void DiskS3::restoreFiles(const RestoreInformation & restore_information)
{
    LOG_INFO(log, "Starting restore files for disk {}", name);

    std::vector<std::future<void>> results;
    auto restore_files = [this, &restore_information, &results](auto list_result)
    {
        std::vector<String> keys;
        for (const auto & row : list_result.GetContents())
        {
            const String & key = row.GetKey();

            /// Skip file operations objects. They will be processed separately.
            if (key.find("/operations/") != String::npos)
                continue;

            const auto [revision, _] = extractRevisionAndOperationFromKey(key);
            /// Filter early if it's possible to get revision from key.
            if (revision > restore_information.revision)
                continue;

            keys.push_back(key);
        }

        if (!keys.empty())
        {
            auto result = getExecutor().execute([this, &restore_information, keys]()
            {
                processRestoreFiles(restore_information.source_bucket, restore_information.source_path, keys);
            });

            results.push_back(std::move(result));
        }

        return true;
    };

    /// Execute.
    listObjects(restore_information.source_bucket, restore_information.source_path, restore_files);

    for (auto & result : results)
        result.wait();
    for (auto & result : results)
        result.get();

    LOG_INFO(log, "Files are restored for disk {}", name);
}

void DiskS3::processRestoreFiles(const String & source_bucket, const String & source_path, Strings keys)
{
    for (const auto & key : keys)
    {
        auto head_result = headObject(source_bucket, key);
        auto object_metadata = head_result.GetMetadata();

        /// Restore file if object has 'path' in metadata.
        auto path_entry = object_metadata.find("path");
        if (path_entry == object_metadata.end())
        {
            /// Such keys can remain after migration, we can skip them.
            LOG_WARNING(log, "Skip key {} because it doesn't have 'path' in metadata", key);
            continue;
        }

        const auto & path = path_entry->second;

        createDirectories(directoryPath(path));
        auto metadata = createMeta(path);
        auto relative_key = shrinkKey(source_path, key);

        /// Copy object if we restore to different bucket / path.
        if (bucket != source_bucket || remote_fs_root_path != source_path)
            copyObject(source_bucket, key, bucket, remote_fs_root_path + relative_key);

        metadata.addObject(relative_key, head_result.GetContentLength());
        metadata.save();

        LOG_DEBUG(log, "Restored file {}", path);
    }
}

void DiskS3::restoreFileOperations(const RestoreInformation & restore_information)
{
    auto settings = current_settings.get();

    LOG_INFO(log, "Starting restore file operations for disk {}", name);

    /// Enable recording file operations if we restore to different bucket / path.
    bool send_metadata = bucket != restore_information.source_bucket || remote_fs_root_path != restore_information.source_path;

    std::set<String> renames;
    auto restore_file_operations = [this, &restore_information, &renames, &send_metadata](auto list_result)
    {
        const String rename = "rename";
        const String hardlink = "hardlink";

        for (const auto & row : list_result.GetContents())
        {
            const String & key = row.GetKey();

            const auto [revision, operation] = extractRevisionAndOperationFromKey(key);
            if (revision == UNKNOWN_REVISION)
            {
                LOG_WARNING(log, "Skip key {} with unknown revision", key);
                continue;
            }

            /// S3 ensures that keys will be listed in ascending UTF-8 bytes order (revision order).
            /// We can stop processing if revision of the object is already more than required.
            if (revision > restore_information.revision)
                return false;

            /// Keep original revision if restore to different bucket / path.
            if (send_metadata)
                revision_counter = revision - 1;

            auto object_metadata = headObject(restore_information.source_bucket, key).GetMetadata();
            if (operation == rename)
            {
                auto from_path = object_metadata["from_path"];
                auto to_path = object_metadata["to_path"];
                if (exists(from_path))
                {
                    moveFile(from_path, to_path, send_metadata);
                    LOG_DEBUG(log, "Revision {}. Restored rename {} -> {}", revision, from_path, to_path);

                    if (restore_information.detached && isDirectory(to_path))
                    {
                        /// Sometimes directory paths are passed without trailing '/'. We should keep them in one consistent way.
                        if (!from_path.ends_with('/'))
                            from_path += '/';
                        if (!to_path.ends_with('/'))
                            to_path += '/';

                        /// Always keep latest actual directory path to avoid 'detaching' not existing paths.
                        auto it = renames.find(from_path);
                        if (it != renames.end())
                            renames.erase(it);

                        renames.insert(to_path);
                    }
                }
            }
            else if (operation == hardlink)
            {
                auto src_path = object_metadata["src_path"];
                auto dst_path = object_metadata["dst_path"];
                if (exists(src_path))
                {
                    createDirectories(directoryPath(dst_path));
                    createHardLink(src_path, dst_path, send_metadata);
                    LOG_DEBUG(log, "Revision {}. Restored hardlink {} -> {}", revision, src_path, dst_path);
                }
            }
        }

        return true;
    };

    /// Execute.
    listObjects(restore_information.source_bucket, restore_information.source_path + "operations/", restore_file_operations);

    if (restore_information.detached)
    {
        Strings not_finished_prefixes{"tmp_", "delete_tmp_", "attaching_", "deleting_"};

        for (const auto & path : renames)
        {
            /// Skip already detached parts.
            if (path.find("/detached/") != std::string::npos)
                continue;

            /// Skip not finished parts. They shouldn't be in 'detached' directory, because CH wouldn't be able to finish processing them.
            Poco::Path directory_path (path);
            auto directory_name = directory_path.directory(directory_path.depth() - 1);
            auto predicate = [&directory_name](String & prefix) { return directory_name.starts_with(prefix); };
            if (std::any_of(not_finished_prefixes.begin(), not_finished_prefixes.end(), predicate))
                continue;

            auto detached_path = pathToDetached(path);

            LOG_DEBUG(log, "Move directory to 'detached' {} -> {}", path, detached_path);

            Poco::File(metadata_path + path).moveTo(metadata_path + detached_path);
        }
    }

    LOG_INFO(log, "File operations restored for disk {}", name);
}

std::tuple<UInt64, String> DiskS3::extractRevisionAndOperationFromKey(const String & key)
{
    String revision_str;
    String operation;

    re2::RE2::FullMatch(key, key_regexp, &revision_str, &operation);

    return {(revision_str.empty() ? UNKNOWN_REVISION : static_cast<UInt64>(std::bitset<64>(revision_str).to_ullong())), operation};
}

String DiskS3::shrinkKey(const String & path, const String & key)
{
    if (!key.starts_with(path))
        throw Exception("The key " + key + " prefix mismatch with given " + path, ErrorCodes::LOGICAL_ERROR);

    return key.substr(path.length());
}

String DiskS3::revisionToString(UInt64 revision)
{
    return std::bitset<64>(revision).to_string();
}

String DiskS3::pathToDetached(const String & source_path)
{
    return Poco::Path(source_path).parent().append(Poco::Path("detached")).toString() + '/';
}

void DiskS3::onFreeze(const String & path)
{
    createDirectories(path);
    WriteBufferFromFile revision_file_buf(metadata_path + path + "revision.txt", 32);
    writeIntText(revision_counter.load(), revision_file_buf);
    revision_file_buf.finalize();
}

void DiskS3::applyNewSettings(const Poco::Util::AbstractConfiguration & config, ContextConstPtr context)
{
    auto new_settings = settings_getter(config, "storage_configuration.disks." + name, context);

    current_settings.set(std::move(new_settings));

    if (AsyncExecutor * exec = dynamic_cast<AsyncExecutor*>(&getExecutor()))
        exec->setMaxThreads(current_settings.get()->thread_pool_size);
}

DiskS3Settings::DiskS3Settings(
    const std::shared_ptr<Aws::S3::S3Client> & client_,
    size_t s3_max_single_read_retries_,
    size_t s3_min_upload_part_size_,
    size_t s3_max_single_part_upload_size_,
    size_t min_bytes_for_seek_,
    bool send_metadata_,
    int thread_pool_size_,
    int list_object_keys_size_,
    int objects_chunk_size_to_delete_)
    : client(client_)
    , s3_max_single_read_retries(s3_max_single_read_retries_)
    , s3_min_upload_part_size(s3_min_upload_part_size_)
    , s3_max_single_part_upload_size(s3_max_single_part_upload_size_)
    , min_bytes_for_seek(min_bytes_for_seek_)
    , send_metadata(send_metadata_)
    , thread_pool_size(thread_pool_size_)
    , list_object_keys_size(list_object_keys_size_)
    , objects_chunk_size_to_delete(objects_chunk_size_to_delete_)
{
}

}<|MERGE_RESOLUTION|>--- conflicted
+++ resolved
@@ -39,18 +39,13 @@
     extern const int LOGICAL_ERROR;
 }
 
-/// Remove s3 objects in chunks. Default chunk limit for one DeleteObject request is 1000:
+/// Helper class to collect keys into chunks of maximum size (to prepare batch requests to AWS API)
 /// see https://docs.aws.amazon.com/AmazonS3/latest/API/API_DeleteObjects.html
 class S3PathKeeper : public RemoteFSPathKeeper
 {
 public:
-<<<<<<< HEAD
     using Chunk = Aws::Vector<Aws::S3::Model::ObjectIdentifier>;
     using Chunks = std::list<Chunk>;
-=======
-    void addKey(const String & key);
-    static String getChunkKeys(const Aws::Vector<Aws::S3::Model::ObjectIdentifier> & chunk);
->>>>>>> a82612f8
 
     S3PathKeeper(size_t chunk_limit_) : RemoteFSPathKeeper(chunk_limit_) {}
 
@@ -73,22 +68,22 @@
             remove_chunk_func(std::move(chunk));
     }
 
+    static String getChunkKeys(const Chunk & chunk)
+    {
+        String res;
+        for (const auto & obj : chunk)
+        {
+            const auto & key = obj.GetKey();
+            if (!res.empty())
+                res.append(", ");
+            res.append(key.c_str(), key.size());
+        }
+        return res;
+    }
+
 private:
     Chunks chunks;
 };
-
-String DiskS3::AwsS3KeyKeeper::getChunkKeys(const Aws::Vector<Aws::S3::Model::ObjectIdentifier> & chunk)
-{
-    String res;
-    for (const auto & obj : chunk)
-    {
-        const auto & key = obj.GetKey();
-        if (!res.empty())
-            res.append(", ");
-        res.append(key.c_str(), key.size());
-    }
-    return res;
-}
 
 String getRandomName()
 {
@@ -185,6 +180,7 @@
 
     s3_paths_keeper->removePaths([&](S3PathKeeper::Chunk && chunk)
     {
+        LOG_DEBUG(log, "Remove AWS keys {}", S3PathKeeper::getChunkKeys(chunk));
         Aws::S3::Model::Delete delkeys;
         delkeys.SetObjects(chunk);
         /// TODO: Make operation idempotent. Do not throw exception if key is already deleted.
@@ -263,167 +259,7 @@
         std::move(object_metadata),
         buf_size);
 
-<<<<<<< HEAD
     return std::make_unique<WriteIndirectBufferFromRemoteFS<WriteBufferFromS3>>(std::move(s3_buffer), std::move(metadata), s3_path);
-=======
-    return std::make_unique<WriteIndirectBufferFromS3>(std::move(s3_buffer), std::move(metadata), s3_path);
-}
-
-void DiskS3::removeMeta(const String & path, AwsS3KeyKeeper & keys)
-{
-    LOG_DEBUG(log, "Remove file by path: {}", backQuote(metadata_path + path));
-
-    Poco::File file(metadata_path + path);
-
-    if (!file.isFile())
-        throw Exception(ErrorCodes::CANNOT_DELETE_DIRECTORY, "Path '{}' is a directory", path);
-
-    try
-    {
-        auto metadata = readMeta(path);
-
-        /// If there is no references - delete content from S3.
-        if (metadata.ref_count == 0)
-        {
-            file.remove();
-
-            for (const auto & [s3_object_path, _] : metadata.s3_objects)
-                keys.addKey(s3_root_path + s3_object_path);
-        }
-        else /// In other case decrement number of references, save metadata and delete file.
-        {
-            --metadata.ref_count;
-            metadata.save();
-            file.remove();
-        }
-    }
-    catch (const Exception & e)
-    {
-        /// If it's impossible to read meta - just remove it from FS.
-        if (e.code() == ErrorCodes::UNKNOWN_FORMAT)
-        {
-            LOG_WARNING(
-                log,
-                "Metadata file {} can't be read by reason: {}. Removing it forcibly.",
-                backQuote(path),
-                e.nested() ? e.nested()->message() : e.message());
-
-            file.remove();
-        }
-        else
-            throw;
-    }
-}
-
-void DiskS3::removeMetaRecursive(const String & path, AwsS3KeyKeeper & keys)
-{
-    checkStackSize(); /// This is needed to prevent stack overflow in case of cyclic symlinks.
-
-    Poco::File file(metadata_path + path);
-    if (file.isFile())
-    {
-        removeMeta(path, keys);
-    }
-    else
-    {
-        for (auto it{iterateDirectory(path)}; it->isValid(); it->next())
-            removeMetaRecursive(it->path(), keys);
-        file.remove();
-    }
-}
-
-void DiskS3::removeAws(const AwsS3KeyKeeper & keys)
-{
-    if (!keys.empty())
-    {
-        auto settings = current_settings.get();
-
-        for (const auto & chunk : keys)
-        {
-            LOG_DEBUG(log, "Remove AWS keys {}", AwsS3KeyKeeper::getChunkKeys(chunk));
-
-            Aws::S3::Model::Delete delkeys;
-            delkeys.SetObjects(chunk);
-
-            /// TODO: Make operation idempotent. Do not throw exception if key is already deleted.
-            Aws::S3::Model::DeleteObjectsRequest request;
-            request.SetBucket(bucket);
-            request.SetDelete(delkeys);
-            auto outcome = settings->client->DeleteObjects(request);
-            throwIfError(outcome);
-        }
-    }
-}
-
-void DiskS3::removeFileIfExists(const String & path)
-{
-    AwsS3KeyKeeper keys;
-    if (Poco::File(metadata_path + path).exists())
-    {
-        removeMeta(path, keys);
-        removeAws(keys);
-    }
-}
-
-void DiskS3::removeDirectory(const String & path)
-{
-    Poco::File(metadata_path + path).remove();
-}
-
-void DiskS3::removeSharedFile(const String & path, bool keep_s3)
-{
-    AwsS3KeyKeeper keys;
-    removeMeta(path, keys);
-    if (!keep_s3)
-        removeAws(keys);
-}
-
-void DiskS3::removeSharedRecursive(const String & path, bool keep_s3)
-{
-    AwsS3KeyKeeper keys;
-    removeMetaRecursive(path, keys);
-    if (!keep_s3)
-        removeAws(keys);
-}
-
-bool DiskS3::tryReserve(UInt64 bytes)
-{
-    std::lock_guard lock(reservation_mutex);
-    if (bytes == 0)
-    {
-        LOG_DEBUG(log, "Reserving 0 bytes on s3 disk {}", backQuote(name));
-        ++reservation_count;
-        return true;
-    }
-
-    auto available_space = getAvailableSpace();
-    UInt64 unreserved_space = available_space - std::min(available_space, reserved_bytes);
-    if (unreserved_space >= bytes)
-    {
-        LOG_DEBUG(log, "Reserving {} on disk {}, having unreserved {}.",
-            ReadableSize(bytes), backQuote(name), ReadableSize(unreserved_space));
-        ++reservation_count;
-        reserved_bytes += bytes;
-        return true;
-    }
-    return false;
-}
-
-void DiskS3::listFiles(const String & path, std::vector<String> & file_names)
-{
-    for (auto it = iterateDirectory(path); it->isValid(); it->next())
-        file_names.push_back(it->name());
-}
-
-void DiskS3::setLastModified(const String & path, const Poco::Timestamp & timestamp)
-{
-    Poco::File(metadata_path + path).setLastModified(timestamp);
-}
-
-Poco::Timestamp DiskS3::getLastModified(const String & path)
-{
-    return Poco::File(metadata_path + path).getLastModified();
->>>>>>> a82612f8
 }
 
 void DiskS3::createHardLink(const String & src_path, const String & dst_path)
