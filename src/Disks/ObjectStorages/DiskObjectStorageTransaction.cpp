--- conflicted
+++ resolved
@@ -298,12 +298,8 @@
 
     void execute(MetadataTransactionPtr tx) override
     {
-<<<<<<< HEAD
-        on_execute(tx);
-=======
         if (on_execute)
             on_execute(tx);
->>>>>>> 845264dd
     }
 
     void undo() override
@@ -542,8 +538,6 @@
     {
         create_metadata_callback = [write_op = write_operation.get(), mode, path, blob_name] (size_t count)
         {
-<<<<<<< HEAD
-=======
             /// This callback called in WriteBuffer finalize method -- only there we actually know
             /// how many bytes were written. We don't control when this finalize method will be called
             /// so here we just modify operation itself, but don't execute anything (and don't modify metadata transaction).
@@ -554,7 +548,6 @@
             /// ...
             /// buf1->finalize() // shouldn't do anything with metadata operations, just memoize what to do
             /// tx->commit()
->>>>>>> 845264dd
             write_op->setOnExecute([mode, path, blob_name, count](MetadataTransactionPtr tx)
             {
                 if (mode == WriteMode::Rewrite)
@@ -563,15 +556,9 @@
                     tx->addBlobToMetadata(path, blob_name, count);
             });
         };
-<<<<<<< HEAD
-
-    }
-
-=======
-
-    }
-
->>>>>>> 845264dd
+
+    }
+
     operations_to_execute.emplace_back(std::move(write_operation));
 
     /// We always use mode Rewrite because we simulate append using metadata and different files
