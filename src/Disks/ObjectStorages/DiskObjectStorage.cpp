#include <Disks/ObjectStorages/DiskObjectStorage.h>
#include <Disks/ObjectStorages/DiskObjectStorageCommon.h>

#include <IO/ReadBufferFromString.h>
#include <IO/ReadBufferFromFile.h>
#include <IO/ReadHelpers.h>
#include <IO/WriteBufferFromFile.h>
#include <IO/WriteHelpers.h>
#include <Common/createHardLink.h>
#include <Common/quoteString.h>
#include <Common/logger_useful.h>
#include <Common/checkStackSize.h>
#include <boost/algorithm/string.hpp>
#include <Common/filesystemHelpers.h>
#include <Disks/IO/ThreadPoolRemoteFSReader.h>
#include <Common/IFileCache.h>
#include <Disks/ObjectStorages/Cached/CachedObjectStorage.h>
#include <Disks/ObjectStorages/DiskObjectStorageRemoteMetadataRestoreHelper.h>
#include <Disks/ObjectStorages/DiskObjectStorageTransaction.h>
#include <Poco/Util/AbstractConfiguration.h>

namespace DB
{

namespace ErrorCodes
{
    extern const int INCORRECT_DISK_INDEX;
    extern const int FILE_DOESNT_EXIST;
    extern const int ATTEMPT_TO_READ_AFTER_EOF;
    extern const int CANNOT_READ_ALL_DATA;
}

namespace
{

/// Runs tasks asynchronously using thread pool.
class AsyncThreadPoolExecutor : public Executor
{
public:
    AsyncThreadPoolExecutor(const String & name_, int thread_pool_size)
        : name(name_)
        , pool(ThreadPool(thread_pool_size)) {}

    std::future<void> execute(std::function<void()> task) override
    {
        auto promise = std::make_shared<std::promise<void>>();
        pool.scheduleOrThrowOnError(
            [promise, task]()
            {
                try
                {
                    task();
                    promise->set_value();
                }
                catch (...)
                {
                    tryLogCurrentException("Failed to run async task");

                    try
                    {
                        promise->set_exception(std::current_exception());
                    }
                    catch (...) {}
                }
            });

        return promise->get_future();
    }

    void setMaxThreads(size_t threads)
    {
        pool.setMaxThreads(threads);
    }

private:
    String name;
    ThreadPool pool;
};

}


DiskTransactionPtr DiskObjectStorage::createTransaction()
{
    return std::make_shared<DiskObjectStorageTransaction>(
        *object_storage,
        *metadata_storage,
        remote_fs_root_path,
        send_metadata ? metadata_helper.get() : nullptr);
}

DiskObjectStorage::DiskObjectStorage(
    const String & name_,
    const String & object_storage_root_path_,
    const String & log_name,
    MetadataStoragePtr metadata_storage_,
    ObjectStoragePtr object_storage_,
    DiskType disk_type_,
    bool send_metadata_,
    uint64_t thread_pool_size)
    : IDisk(std::make_unique<AsyncThreadPoolExecutor>(log_name, thread_pool_size))
    , name(name_)
    , object_storage_root_path(object_storage_root_path_)
    , log (&Poco::Logger::get(log_name))
    , disk_type(disk_type_)
    , metadata_storage(std::move(metadata_storage_))
    , object_storage(std::move(object_storage_))
    , send_metadata(send_metadata_)
    , metadata_helper(std::make_unique<DiskObjectStorageRemoteMetadataRestoreHelper>(this, ReadSettings{}))
{}

std::vector<String> DiskObjectStorage::getRemotePaths(const String & local_path) const
{
    return metadata_storage->getRemotePaths(local_path);
}

void DiskObjectStorage::getRemotePathsRecursive(const String & local_path, std::vector<LocalPathWithRemotePaths> & paths_map)
{
    /// Protect against concurrent delition of files (for example because of a merge).
    if (metadata_storage->isFile(local_path))
    {
        try
        {
            paths_map.emplace_back(local_path, getRemotePaths(local_path));
        }
        catch (const Exception & e)
        {
            /// Unfortunately in rare cases it can happen when files disappear
            /// or can be empty in case of operation interruption (like cancelled metadata fetch)
            if (e.code() == ErrorCodes::FILE_DOESNT_EXIST ||
                e.code() == ErrorCodes::ATTEMPT_TO_READ_AFTER_EOF ||
                e.code() == ErrorCodes::CANNOT_READ_ALL_DATA)
                return;

            throw;
        }
    }
    else
    {
        DirectoryIteratorPtr it;
        try
        {
            it = iterateDirectory(local_path);
        }
        catch (const Exception & e)
        {
            /// Unfortunately in rare cases it can happen when files disappear
            /// or can be empty in case of operation interruption (like cancelled metadata fetch)
            if (e.code() == ErrorCodes::FILE_DOESNT_EXIST ||
                e.code() == ErrorCodes::ATTEMPT_TO_READ_AFTER_EOF ||
                e.code() == ErrorCodes::CANNOT_READ_ALL_DATA)
                return;
        }
        catch (const fs::filesystem_error & e)
        {
            if (e.code() == std::errc::no_such_file_or_directory)
                return;
            throw;
        }

        for (; it->isValid(); it->next())
            DiskObjectStorage::getRemotePathsRecursive(fs::path(local_path) / it->name(), paths_map);
    }
}

bool DiskObjectStorage::exists(const String & path) const
{
    return metadata_storage->exists(path);
}


bool DiskObjectStorage::isFile(const String & path) const
{
    return metadata_storage->isFile(path);
}


void DiskObjectStorage::createFile(const String & path)
{
    auto transaction = createTransaction();
    transaction->createFile(path);
    transaction->commit();
}

size_t DiskObjectStorage::getFileSize(const String & path) const
{
    return metadata_storage->getFileSize(path);
}

void DiskObjectStorage::moveFile(const String & from_path, const String & to_path, bool should_send_metadata)
{

    if (should_send_metadata)
    {
        auto revision = metadata_helper->revision_counter + 1;
        metadata_helper->revision_counter += 1;

        const ObjectAttributes object_metadata {
            {"from_path", from_path},
            {"to_path", to_path}
        };
        metadata_helper->createFileOperationObject("rename", revision, object_metadata);
    }

    auto transaction = createTransaction();
    transaction->moveFile(from_path, to_path);
    transaction->commit();
}

void DiskObjectStorage::moveFile(const String & from_path, const String & to_path)
{
    moveFile(from_path, to_path, send_metadata);
}

void DiskObjectStorage::replaceFile(const String & from_path, const String & to_path)
{
    if (exists(to_path))
    {
<<<<<<< HEAD
        auto blobs = metadata_storage->getRemotePaths(to_path);

        auto tx = metadata_storage->createTransaction();
        tx->replaceFile(from_path, to_path);
        tx->commit();

        removeFromObjectStorage(blobs);
=======
        auto transaction = createTransaction();
        transaction->replaceFile(from_path, to_path);
        transaction->commit();
>>>>>>> ca505c6d
    }
    else
        moveFile(from_path, to_path);
}

void DiskObjectStorage::removeSharedFile(const String & path, bool delete_metadata_only)
{
<<<<<<< HEAD
    std::vector<String> paths_to_remove;
    removeMetadata(path, paths_to_remove);

    bool remove_from_remote_fs = !paths_to_remove.empty() && !delete_metadata_only;
    if (remove_from_remote_fs)
        removeFromObjectStorage(paths_to_remove);
}

void DiskObjectStorage::removeFromObjectStorage(const std::vector<String> & paths)
{
    if (!object_storage->isRemote())
        return;

    object_storage->removeObjects(paths);
=======
    auto transaction = createTransaction();
    transaction->removeSharedFile(path, delete_metadata_only);
    transaction->commit();
>>>>>>> ca505c6d
}

UInt32 DiskObjectStorage::getRefCount(const String & path) const
{
    return metadata_storage->getHardlinkCount(path);
}

std::unordered_map<String, String> DiskObjectStorage::getSerializedMetadata(const std::vector<String> & file_paths) const
{
    return metadata_storage->getSerializedMetadata(file_paths);
}

String DiskObjectStorage::getUniqueId(const String & path) const
{
    LOG_TRACE(log, "Remote path: {}, Path: {}", object_storage_root_path, path);
    String id;
    auto blobs_paths = metadata_storage->getRemotePaths(path);
    if (!blobs_paths.empty())
        id = blobs_paths[0];
    return id;
}

bool DiskObjectStorage::checkObjectExists(const String & path) const
{
    if (!path.starts_with(object_storage_root_path))
        return false;

    return object_storage->exists(path);
}

bool DiskObjectStorage::checkUniqueId(const String & id) const
{
    return checkObjectExists(id);
}

void DiskObjectStorage::createHardLink(const String & src_path, const String & dst_path, bool should_send_metadata)
{
    if (should_send_metadata && !dst_path.starts_with("shadow/"))
    {
        auto revision = metadata_helper->revision_counter + 1;
        metadata_helper->revision_counter += 1;
        const ObjectAttributes object_metadata {
            {"src_path", src_path},
            {"dst_path", dst_path}
        };
        metadata_helper->createFileOperationObject("hardlink", revision, object_metadata);
    }

    auto transaction = createTransaction();
    transaction->createHardLink(src_path, dst_path);
    transaction->commit();
}

void DiskObjectStorage::createHardLink(const String & src_path, const String & dst_path)
{
    createHardLink(src_path, dst_path, send_metadata);
}


void DiskObjectStorage::setReadOnly(const String & path)
{
    /// We should store read only flag inside metadata file (instead of using FS flag),
    /// because we modify metadata file when create hard-links from it.
    auto transaction = createTransaction();
    transaction->setReadOnly(path);
    transaction->commit();
}


bool DiskObjectStorage::isDirectory(const String & path) const
{
    return metadata_storage->isDirectory(path);
}


void DiskObjectStorage::createDirectory(const String & path)
{
    auto transaction = createTransaction();
    transaction->createDirectory(path);
    transaction->commit();
}


void DiskObjectStorage::createDirectories(const String & path)
{
    auto transaction = createTransaction();
    transaction->createDirectories(path);
    transaction->commit();
}


void DiskObjectStorage::clearDirectory(const String & path)
{
    auto transaction = createTransaction();
    transaction->clearDirectory(path);
    transaction->commit();
}


void DiskObjectStorage::removeDirectory(const String & path)
{
    auto transaction = createTransaction();
    transaction->removeDirectory(path);
    transaction->commit();
}


DirectoryIteratorPtr DiskObjectStorage::iterateDirectory(const String & path) const
{
    return metadata_storage->iterateDirectory(path);
}


void DiskObjectStorage::listFiles(const String & path, std::vector<String> & file_names) const
{
    for (auto it = iterateDirectory(path); it->isValid(); it->next())
        file_names.push_back(it->name());
}


void DiskObjectStorage::setLastModified(const String & path, const Poco::Timestamp & timestamp)
{
    auto transaction = createTransaction();
    transaction->setLastModified(path, timestamp);
    transaction->commit();
}


Poco::Timestamp DiskObjectStorage::getLastModified(const String & path) const
{
    return metadata_storage->getLastModified(path);
}

time_t DiskObjectStorage::getLastChanged(const String & path) const
{
    return metadata_storage->getLastChanged(path);
}

<<<<<<< HEAD
void DiskObjectStorage::removeMetadata(const String & path, std::vector<String> & paths_to_remove)
{
    String full_path = fs::path(metadata_storage->getPath()) / path;
    LOG_TEST(log, "Remove file by path: {}", backQuote(full_path));

    if (!metadata_storage->exists(path))
        throw Exception(ErrorCodes::FILE_DOESNT_EXIST, "Metadata path '{}' doesn't exist", path);

    if (!metadata_storage->isFile(path))
        throw Exception(ErrorCodes::BAD_FILE_TYPE, "Path '{}' is not a regular file", path);

    try
    {
        uint32_t hardlink_count = metadata_storage->getHardlinkCount(path);
        auto remote_objects = metadata_storage->getRemotePaths(path);

        bool is_remote = object_storage->isRemote();
        if (!is_remote)
            object_storage->removeCacheIfExists(full_path);

        auto tx = metadata_storage->createTransaction();
        tx->unlinkMetadata(path);
        tx->commit();
        LOG_TEST(log, "Remove file by path: {} hardlink count: {}", backQuote(metadata_storage->getPath() + path), hardlink_count);

        if (hardlink_count == 0)
        {
            paths_to_remove = remote_objects;
            if (is_remote)
            {
                for (const auto & path_to_remove : paths_to_remove)
                    object_storage->removeCacheIfExists(path_to_remove);
            }
        }
    }
    catch (const Exception & e)
    {
        /// If it's impossible to read meta - just remove it from FS.
        if (e.code() == ErrorCodes::UNKNOWN_FORMAT
            || e.code() == ErrorCodes::ATTEMPT_TO_READ_AFTER_EOF
            || e.code() == ErrorCodes::CANNOT_READ_ALL_DATA
            || e.code() == ErrorCodes::CANNOT_OPEN_FILE)
        {
            LOG_INFO(log, "Failed to read metadata file {} before removal because it's incomplete or empty. "
                     "It's Ok and can happen after operation interruption (like metadata fetch), so removing as is", path);

            auto tx = metadata_storage->createTransaction();
            tx->unlinkFile(path);
            tx->commit();
        }
        else
            throw;
    }
}


void DiskObjectStorage::removeMetadataRecursive(const String & path, std::unordered_map<String, std::vector<String>> & paths_to_remove)
{
    checkStackSize(); /// This is needed to prevent stack overflow in case of cyclic symlinks.

    if (metadata_storage->isFile(path))
    {
        removeMetadata(path, paths_to_remove[path]);
    }
    else
    {
        for (auto it = iterateDirectory(path); it->isValid(); it->next())
            removeMetadataRecursive(it->path(), paths_to_remove);

        auto tx = metadata_storage->createTransaction();
        tx->removeDirectory(path);
        tx->commit();
    }
}


=======
>>>>>>> ca505c6d
void DiskObjectStorage::shutdown()
{
    LOG_INFO(log, "Shutting down disk {}", name);
    object_storage->shutdown();
    LOG_INFO(log, "Disk {} shut down", name);
}

void DiskObjectStorage::startup(ContextPtr context)
{

    LOG_INFO(log, "Starting up disk {}", name);
    object_storage->startup();

    restoreMetadataIfNeeded(context->getConfigRef(), "storage_configuration.disks." + name, context);

    LOG_INFO(log, "Disk {} started up", name);
}

ReservationPtr DiskObjectStorage::reserve(UInt64 bytes)
{
    if (!tryReserve(bytes))
        return {};

    return std::make_unique<DiskObjectStorageReservation>(std::static_pointer_cast<DiskObjectStorage>(shared_from_this()), bytes);
}

void DiskObjectStorage::removeSharedFileIfExists(const String & path, bool delete_metadata_only)
{
<<<<<<< HEAD
    std::vector<String> paths_to_remove;

    if (metadata_storage->exists(path))
    {
        removeMetadata(path, paths_to_remove);

        bool remove_from_remote_fs = !paths_to_remove.empty() && !delete_metadata_only;
        if (remove_from_remote_fs)
            removeFromObjectStorage(paths_to_remove);
    }
=======
    auto transaction = createTransaction();
    transaction->removeSharedFileIfExists(path, delete_metadata_only);
    transaction->commit();
>>>>>>> ca505c6d
}

void DiskObjectStorage::removeSharedRecursive(const String & path, bool keep_all_batch_data, const NameSet & file_names_remove_metadata_only)
{
<<<<<<< HEAD
    std::unordered_map<String, std::vector<String>> paths_to_remove;
    removeMetadataRecursive(path, paths_to_remove);

    if (!keep_all_batch_data)
    {
        std::vector<String> remove_from_remote;
        for (auto && [local_path, remote_paths] : paths_to_remove)
        {
            bool remove_from_remote_fs = !file_names_remove_metadata_only.contains(fs::path(local_path).filename());
            if (remove_from_remote_fs)
            {
                remove_from_remote.insert(remove_from_remote.end(), remote_paths.begin(), remote_paths.end());
            }
        }
        removeFromObjectStorage(remove_from_remote);
    }
=======
    auto transaction = createTransaction();
    transaction->removeSharedRecursive(path, keep_all_batch_data, file_names_remove_metadata_only);
    transaction->commit();
>>>>>>> ca505c6d
}

std::optional<UInt64> DiskObjectStorage::tryReserve(UInt64 bytes)
{
    std::lock_guard lock(reservation_mutex);

    auto available_space = getAvailableSpace();
    UInt64 unreserved_space = available_space - std::min(available_space, reserved_bytes);

    if (bytes == 0)
    {
        LOG_TRACE(log, "Reserving 0 bytes on remote_fs disk {}", backQuote(name));
        ++reservation_count;
        return {unreserved_space};
    }

    if (unreserved_space >= bytes)
    {
        LOG_TRACE(log, "Reserving {} on disk {}, having unreserved {}.",
            ReadableSize(bytes), backQuote(name), ReadableSize(unreserved_space));
        ++reservation_count;
        reserved_bytes += bytes;
        return {unreserved_space - bytes};
    }

    return {};
}

DiskObjectStoragePtr DiskObjectStorage::getObjectStorage(const String & name_)
{
    return std::make_shared<DiskObjectStorage>(
        name_,
        object_storage_root_path,
        "DiskObjectStorage(" + name + ")",
        metadata_storage,
        object_storage,
        disk_type,
        send_metadata,
        threadpool_size);
}

void DiskObjectStorage::wrapWithCache(FileCachePtr cache, const String & layer_name)
{
    object_storage = std::make_shared<CachedObjectStorage>(object_storage, cache);
    cache_layers.insert(layer_name);
}

bool DiskObjectStorage::isCached() const
{
    return dynamic_cast<CachedObjectStorage *>(object_storage.get());
}

template <typename T>
static T updateSettingsForReadWrite(const String & path, const T & settings)
{
    T new_settings{settings};
    new_settings.is_file_cache_persistent = isFileWithPersistentCache(path);
    return new_settings;
}

std::unique_ptr<ReadBufferFromFileBase> DiskObjectStorage::readFile(
    const String & path,
    const ReadSettings & settings,
    std::optional<size_t> read_hint,
    std::optional<size_t> file_size) const
{
    return object_storage->readObjects(
        object_storage_root_path,
        metadata_storage->getBlobs(path),
        updateSettingsForReadWrite(path, settings),
        read_hint,
        file_size);
}

std::unique_ptr<WriteBufferFromFileBase> DiskObjectStorage::writeFile(
    const String & path,
    size_t buf_size,
    WriteMode mode,
    const WriteSettings & settings)
{
<<<<<<< HEAD
    auto blob_name = object_storage->generateBlobNameForPath(path);

    std::optional<ObjectAttributes> object_attributes;
    if (send_metadata)
    {
        auto revision = metadata_helper->revision_counter + 1;
        metadata_helper->revision_counter++;
        object_attributes = {
            {"path", path}
        };
        blob_name = "r" + revisionToString(revision) + "-file-" + blob_name;
    }

    auto create_metadata_callback = [this, mode, path, blob_name] (size_t count)
    {
        auto tx = metadata_storage->createTransaction();
        if (mode == WriteMode::Rewrite)
            tx->createMetadataFile(path, blob_name, count);
        else
            tx->addBlobToMetadata(path, blob_name, count);

        tx->commit();
    };

    if (mode == WriteMode::Append && !object_storage->supportsAppend())
    {
        /// We always use mode Rewrite because we simulate append using metadata and different files
        mode = WriteMode::Rewrite;
    }

    return object_storage->writeObject(
        fs::path(object_storage_root_path) / blob_name,
        mode,
        object_attributes,
        std::move(create_metadata_callback),
        buf_size,
        updateSettingsForReadWrite(path, settings));
=======
    auto transaction = createTransaction();
    auto result = transaction->writeFile(path, buf_size, mode, settings);

    return result;
>>>>>>> ca505c6d
}

void DiskObjectStorage::applyNewSettings(const Poco::Util::AbstractConfiguration & config, ContextPtr context_, const String &, const DisksMap &)
{
    const auto config_prefix = "storage_configuration.disks." + name;
    object_storage->applyNewSettings(config, config_prefix, context_);

    if (AsyncThreadPoolExecutor * exec = dynamic_cast<AsyncThreadPoolExecutor *>(&getExecutor()))
        exec->setMaxThreads(config.getInt(config_prefix + ".thread_pool_size", 16));
}

void DiskObjectStorage::restoreMetadataIfNeeded(const Poco::Util::AbstractConfiguration & config, const std::string & config_prefix, ContextPtr context)
{
    if (send_metadata)
    {
        metadata_helper->restore(config, config_prefix, context);

        if (metadata_helper->readSchemaVersion(object_storage.get(), object_storage_root_path) < DiskObjectStorageRemoteMetadataRestoreHelper::RESTORABLE_SCHEMA_VERSION)
            metadata_helper->migrateToRestorableSchema();

        metadata_helper->findLastRevision();
    }
}

void DiskObjectStorage::syncRevision(UInt64 revision)
{
    metadata_helper->syncRevision(revision);
}

UInt64 DiskObjectStorage::getRevision() const
{
    return metadata_helper->getRevision();
}


DiskPtr DiskObjectStorageReservation::getDisk(size_t i) const
{
    if (i != 0)
        throw Exception("Can't use i != 0 with single disk reservation", ErrorCodes::INCORRECT_DISK_INDEX);
    return disk;
}

void DiskObjectStorageReservation::update(UInt64 new_size)
{
    std::lock_guard lock(disk->reservation_mutex);
    disk->reserved_bytes -= size;
    size = new_size;
    disk->reserved_bytes += size;
}

DiskObjectStorageReservation::~DiskObjectStorageReservation()
{
    try
    {
        std::lock_guard lock(disk->reservation_mutex);
        if (disk->reserved_bytes < size)
        {
            disk->reserved_bytes = 0;
            LOG_ERROR(disk->log, "Unbalanced reservations size for disk '{}'.", disk->getName());
        }
        else
        {
            disk->reserved_bytes -= size;
        }

        if (disk->reservation_count == 0)
            LOG_ERROR(disk->log, "Unbalanced reservation count for disk '{}'.", disk->getName());
        else
            --disk->reservation_count;
    }
    catch (...)
    {
        tryLogCurrentException(__PRETTY_FUNCTION__);
    }
}


}<|MERGE_RESOLUTION|>--- conflicted
+++ resolved
@@ -216,19 +216,9 @@
 {
     if (exists(to_path))
     {
-<<<<<<< HEAD
-        auto blobs = metadata_storage->getRemotePaths(to_path);
-
-        auto tx = metadata_storage->createTransaction();
-        tx->replaceFile(from_path, to_path);
-        tx->commit();
-
-        removeFromObjectStorage(blobs);
-=======
         auto transaction = createTransaction();
         transaction->replaceFile(from_path, to_path);
         transaction->commit();
->>>>>>> ca505c6d
     }
     else
         moveFile(from_path, to_path);
@@ -236,26 +226,9 @@
 
 void DiskObjectStorage::removeSharedFile(const String & path, bool delete_metadata_only)
 {
-<<<<<<< HEAD
-    std::vector<String> paths_to_remove;
-    removeMetadata(path, paths_to_remove);
-
-    bool remove_from_remote_fs = !paths_to_remove.empty() && !delete_metadata_only;
-    if (remove_from_remote_fs)
-        removeFromObjectStorage(paths_to_remove);
-}
-
-void DiskObjectStorage::removeFromObjectStorage(const std::vector<String> & paths)
-{
-    if (!object_storage->isRemote())
-        return;
-
-    object_storage->removeObjects(paths);
-=======
     auto transaction = createTransaction();
     transaction->removeSharedFile(path, delete_metadata_only);
     transaction->commit();
->>>>>>> ca505c6d
 }
 
 UInt32 DiskObjectStorage::getRefCount(const String & path) const
@@ -394,85 +367,6 @@
     return metadata_storage->getLastChanged(path);
 }
 
-<<<<<<< HEAD
-void DiskObjectStorage::removeMetadata(const String & path, std::vector<String> & paths_to_remove)
-{
-    String full_path = fs::path(metadata_storage->getPath()) / path;
-    LOG_TEST(log, "Remove file by path: {}", backQuote(full_path));
-
-    if (!metadata_storage->exists(path))
-        throw Exception(ErrorCodes::FILE_DOESNT_EXIST, "Metadata path '{}' doesn't exist", path);
-
-    if (!metadata_storage->isFile(path))
-        throw Exception(ErrorCodes::BAD_FILE_TYPE, "Path '{}' is not a regular file", path);
-
-    try
-    {
-        uint32_t hardlink_count = metadata_storage->getHardlinkCount(path);
-        auto remote_objects = metadata_storage->getRemotePaths(path);
-
-        bool is_remote = object_storage->isRemote();
-        if (!is_remote)
-            object_storage->removeCacheIfExists(full_path);
-
-        auto tx = metadata_storage->createTransaction();
-        tx->unlinkMetadata(path);
-        tx->commit();
-        LOG_TEST(log, "Remove file by path: {} hardlink count: {}", backQuote(metadata_storage->getPath() + path), hardlink_count);
-
-        if (hardlink_count == 0)
-        {
-            paths_to_remove = remote_objects;
-            if (is_remote)
-            {
-                for (const auto & path_to_remove : paths_to_remove)
-                    object_storage->removeCacheIfExists(path_to_remove);
-            }
-        }
-    }
-    catch (const Exception & e)
-    {
-        /// If it's impossible to read meta - just remove it from FS.
-        if (e.code() == ErrorCodes::UNKNOWN_FORMAT
-            || e.code() == ErrorCodes::ATTEMPT_TO_READ_AFTER_EOF
-            || e.code() == ErrorCodes::CANNOT_READ_ALL_DATA
-            || e.code() == ErrorCodes::CANNOT_OPEN_FILE)
-        {
-            LOG_INFO(log, "Failed to read metadata file {} before removal because it's incomplete or empty. "
-                     "It's Ok and can happen after operation interruption (like metadata fetch), so removing as is", path);
-
-            auto tx = metadata_storage->createTransaction();
-            tx->unlinkFile(path);
-            tx->commit();
-        }
-        else
-            throw;
-    }
-}
-
-
-void DiskObjectStorage::removeMetadataRecursive(const String & path, std::unordered_map<String, std::vector<String>> & paths_to_remove)
-{
-    checkStackSize(); /// This is needed to prevent stack overflow in case of cyclic symlinks.
-
-    if (metadata_storage->isFile(path))
-    {
-        removeMetadata(path, paths_to_remove[path]);
-    }
-    else
-    {
-        for (auto it = iterateDirectory(path); it->isValid(); it->next())
-            removeMetadataRecursive(it->path(), paths_to_remove);
-
-        auto tx = metadata_storage->createTransaction();
-        tx->removeDirectory(path);
-        tx->commit();
-    }
-}
-
-
-=======
->>>>>>> ca505c6d
 void DiskObjectStorage::shutdown()
 {
     LOG_INFO(log, "Shutting down disk {}", name);
@@ -501,48 +395,16 @@
 
 void DiskObjectStorage::removeSharedFileIfExists(const String & path, bool delete_metadata_only)
 {
-<<<<<<< HEAD
-    std::vector<String> paths_to_remove;
-
-    if (metadata_storage->exists(path))
-    {
-        removeMetadata(path, paths_to_remove);
-
-        bool remove_from_remote_fs = !paths_to_remove.empty() && !delete_metadata_only;
-        if (remove_from_remote_fs)
-            removeFromObjectStorage(paths_to_remove);
-    }
-=======
     auto transaction = createTransaction();
     transaction->removeSharedFileIfExists(path, delete_metadata_only);
     transaction->commit();
->>>>>>> ca505c6d
 }
 
 void DiskObjectStorage::removeSharedRecursive(const String & path, bool keep_all_batch_data, const NameSet & file_names_remove_metadata_only)
 {
-<<<<<<< HEAD
-    std::unordered_map<String, std::vector<String>> paths_to_remove;
-    removeMetadataRecursive(path, paths_to_remove);
-
-    if (!keep_all_batch_data)
-    {
-        std::vector<String> remove_from_remote;
-        for (auto && [local_path, remote_paths] : paths_to_remove)
-        {
-            bool remove_from_remote_fs = !file_names_remove_metadata_only.contains(fs::path(local_path).filename());
-            if (remove_from_remote_fs)
-            {
-                remove_from_remote.insert(remove_from_remote.end(), remote_paths.begin(), remote_paths.end());
-            }
-        }
-        removeFromObjectStorage(remove_from_remote);
-    }
-=======
     auto transaction = createTransaction();
     transaction->removeSharedRecursive(path, keep_all_batch_data, file_names_remove_metadata_only);
     transaction->commit();
->>>>>>> ca505c6d
 }
 
 std::optional<UInt64> DiskObjectStorage::tryReserve(UInt64 bytes)
@@ -623,50 +485,10 @@
     WriteMode mode,
     const WriteSettings & settings)
 {
-<<<<<<< HEAD
-    auto blob_name = object_storage->generateBlobNameForPath(path);
-
-    std::optional<ObjectAttributes> object_attributes;
-    if (send_metadata)
-    {
-        auto revision = metadata_helper->revision_counter + 1;
-        metadata_helper->revision_counter++;
-        object_attributes = {
-            {"path", path}
-        };
-        blob_name = "r" + revisionToString(revision) + "-file-" + blob_name;
-    }
-
-    auto create_metadata_callback = [this, mode, path, blob_name] (size_t count)
-    {
-        auto tx = metadata_storage->createTransaction();
-        if (mode == WriteMode::Rewrite)
-            tx->createMetadataFile(path, blob_name, count);
-        else
-            tx->addBlobToMetadata(path, blob_name, count);
-
-        tx->commit();
-    };
-
-    if (mode == WriteMode::Append && !object_storage->supportsAppend())
-    {
-        /// We always use mode Rewrite because we simulate append using metadata and different files
-        mode = WriteMode::Rewrite;
-    }
-
-    return object_storage->writeObject(
-        fs::path(object_storage_root_path) / blob_name,
-        mode,
-        object_attributes,
-        std::move(create_metadata_callback),
-        buf_size,
-        updateSettingsForReadWrite(path, settings));
-=======
     auto transaction = createTransaction();
     auto result = transaction->writeFile(path, buf_size, mode, settings);
 
     return result;
->>>>>>> ca505c6d
 }
 
 void DiskObjectStorage::applyNewSettings(const Poco::Util::AbstractConfiguration & config, ContextPtr context_, const String &, const DisksMap &)
