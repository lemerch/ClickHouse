#include <Client/ClientBase.h>

#include <iostream>
#include <iomanip>
#include <filesystem>
#include <map>
#include <unordered_map>

#include <Common/DateLUT.h>
#include <Common/LocalDate.h>
#include <Common/MemoryTracker.h>
#include <base/argsToConfig.h>
#include <base/LineReader.h>
#include <base/scope_guard_safe.h>
#include <base/safeExit.h>
#include <Common/Exception.h>
#include <Common/getNumberOfPhysicalCPUCores.h>
#include <Common/tests/gtest_global_context.h>
#include <Common/typeid_cast.h>
#include <Common/config.h>
#include <Columns/ColumnString.h>
#include <Columns/ColumnsNumber.h>
#include <Core/Block.h>
#include <Core/Protocol.h>
#include <Formats/FormatFactory.h>

#include <Common/config_version.h>
#include <Common/UTF8Helpers.h>
#include <Common/TerminalSize.h>
#include <Common/clearPasswordFromCommandLine.h>
#include <Common/StringUtils/StringUtils.h>
#include <Common/filesystemHelpers.h>
#include <Common/Config/configReadClient.h>
#include <Common/NetException.h>
#include <Storages/ColumnsDescription.h>

#include <Client/ClientBaseHelpers.h>

#include <Parsers/parseQuery.h>
#include <Parsers/ParserQuery.h>
#include <Parsers/formatAST.h>
#include <Parsers/ASTInsertQuery.h>
#include <Parsers/ASTCreateQuery.h>
#include <Parsers/ASTDropQuery.h>
#include <Parsers/ASTSetQuery.h>
#include <Parsers/ASTUseQuery.h>
#include <Parsers/ASTSelectWithUnionQuery.h>
#include <Parsers/ASTQueryWithOutput.h>
#include <Parsers/ASTLiteral.h>
#include <Parsers/ASTIdentifier.h>
#include <Parsers/ASTColumnDeclaration.h>

#include <Processors/Formats/Impl/NullFormat.h>
#include <Processors/Formats/IInputFormat.h>
#include <Processors/Formats/IOutputFormat.h>
#include <QueryPipeline/QueryPipeline.h>
#include <Processors/Executors/PullingAsyncPipelineExecutor.h>
#include <Processors/Transforms/AddingDefaultsTransform.h>
#include <Interpreters/ReplaceQueryParameterVisitor.h>
#include <Interpreters/ProfileEventsExt.h>
#include <IO/WriteBufferFromOStream.h>
#include <IO/CompressionMethod.h>
#include <Client/InternalTextLogs.h>
#include <boost/algorithm/string/replace.hpp>


namespace fs = std::filesystem;
using namespace std::literals;


namespace CurrentMetrics
{
    extern const Metric MemoryTracking;
}

namespace DB
{

static const NameSet exit_strings
{
    "exit", "quit", "logout", "учше", "йгше", "дщпщге",
    "exit;", "quit;", "logout;", "учшеж", "йгшеж", "дщпщгеж",
    "q", "й", "\\q", "\\Q", "\\й", "\\Й", ":q", "Жй"
};

static const std::initializer_list<std::pair<String, String>> backslash_aliases
{
    { "\\l", "SHOW DATABASES" },
    { "\\d", "SHOW TABLES" },
    { "\\c", "USE" },
};


namespace ErrorCodes
{
    extern const int BAD_ARGUMENTS;
    extern const int DEADLOCK_AVOIDED;
    extern const int CLIENT_OUTPUT_FORMAT_SPECIFIED;
    extern const int UNKNOWN_PACKET_FROM_SERVER;
    extern const int NO_DATA_TO_INSERT;
    extern const int UNEXPECTED_PACKET_FROM_SERVER;
    extern const int INVALID_USAGE_OF_INPUT;
    extern const int CANNOT_SET_SIGNAL_HANDLER;
    extern const int UNRECOGNIZED_ARGUMENTS;
    extern const int LOGICAL_ERROR;
}

}

namespace ProfileEvents
{
    extern const Event UserTimeMicroseconds;
    extern const Event SystemTimeMicroseconds;
}

namespace DB
{

static void incrementProfileEventsBlock(Block & dst, const Block & src)
{
    if (!dst)
    {
        dst = src.cloneEmpty();
    }

    assertBlocksHaveEqualStructure(src, dst, "ProfileEvents");

    std::unordered_map<String, size_t> name_pos;
    for (size_t i = 0; i < dst.columns(); ++i)
        name_pos[dst.getByPosition(i).name] = i;

    size_t dst_rows = dst.rows();
    MutableColumns mutable_columns = dst.mutateColumns();

    auto & dst_column_host_name = typeid_cast<ColumnString &>(*mutable_columns[name_pos["host_name"]]);
    auto & dst_array_current_time = typeid_cast<ColumnUInt32 &>(*mutable_columns[name_pos["current_time"]]).getData();
    auto & dst_array_thread_id = typeid_cast<ColumnUInt64 &>(*mutable_columns[name_pos["thread_id"]]).getData();
    auto & dst_array_type = typeid_cast<ColumnInt8 &>(*mutable_columns[name_pos["type"]]).getData();
    auto & dst_column_name = typeid_cast<ColumnString &>(*mutable_columns[name_pos["name"]]);
    auto & dst_array_value = typeid_cast<ColumnInt64 &>(*mutable_columns[name_pos["value"]]).getData();

    const auto & src_column_host_name = typeid_cast<const ColumnString &>(*src.getByName("host_name").column);
    const auto & src_array_current_time = typeid_cast<const ColumnUInt32 &>(*src.getByName("current_time").column).getData();
    // const auto & src_array_thread_id = typeid_cast<const ColumnUInt64 &>(*src.getByName("thread_id").column).getData();
    const auto & src_column_name = typeid_cast<const ColumnString &>(*src.getByName("name").column);
    const auto & src_array_value = typeid_cast<const ColumnInt64 &>(*src.getByName("value").column).getData();

    struct Id
    {
        StringRef name;
        StringRef host_name;

        bool operator<(const Id & rhs) const
        {
            return std::tie(name, host_name)
                 < std::tie(rhs.name, rhs.host_name);
        }
    };
    std::map<Id, UInt64> rows_by_name;
    for (size_t src_row = 0; src_row < src.rows(); ++src_row)
    {
        Id id{
            src_column_name.getDataAt(src_row),
            src_column_host_name.getDataAt(src_row),
        };
        rows_by_name[id] = src_row;
    }

    /// Merge src into dst.
    for (size_t dst_row = 0; dst_row < dst_rows; ++dst_row)
    {
        Id id{
            dst_column_name.getDataAt(dst_row),
            dst_column_host_name.getDataAt(dst_row),
        };

        if (auto it = rows_by_name.find(id); it != rows_by_name.end())
        {
            size_t src_row = it->second;
            dst_array_current_time[dst_row] = src_array_current_time[src_row];

            switch (dst_array_type[dst_row])
            {
                case ProfileEvents::Type::INCREMENT:
                    dst_array_value[dst_row] += src_array_value[src_row];
                    break;
                case ProfileEvents::Type::GAUGE:
                    dst_array_value[dst_row] = src_array_value[src_row];
                    break;
            }

            rows_by_name.erase(it);
        }
    }

    /// Copy rows from src that dst does not contains.
    for (const auto & [id, pos] : rows_by_name)
    {
        for (size_t col = 0; col < src.columns(); ++col)
        {
            mutable_columns[col]->insert((*src.getByPosition(col).column)[pos]);
        }
    }

    /// Filter out snapshots
    std::set<size_t> thread_id_filter_mask;
    for (size_t i = 0; i < dst_array_thread_id.size(); ++i)
    {
        if (dst_array_thread_id[i] != 0)
        {
            thread_id_filter_mask.emplace(i);
        }
    }

    dst.setColumns(std::move(mutable_columns));
    dst.erase(thread_id_filter_mask);
}


std::atomic_flag exit_on_signal = ATOMIC_FLAG_INIT;

class QueryInterruptHandler : private boost::noncopyable
{
public:
    QueryInterruptHandler() { exit_on_signal.clear(); }

    ~QueryInterruptHandler() { exit_on_signal.test_and_set(); }

    static bool cancelled() { return exit_on_signal.test(); }
};

/// This signal handler is set only for SIGINT.
void interruptSignalHandler(int signum)
{
    if (exit_on_signal.test_and_set())
        safeExit(128 + signum);
}


ClientBase::~ClientBase() = default;
ClientBase::ClientBase() = default;


void ClientBase::setupSignalHandler()
{
    exit_on_signal.test_and_set();

    struct sigaction new_act;
    memset(&new_act, 0, sizeof(new_act));

    new_act.sa_handler = interruptSignalHandler;
    new_act.sa_flags = 0;

#if defined(OS_DARWIN)
    sigemptyset(&new_act.sa_mask);
#else
    if (sigemptyset(&new_act.sa_mask))
        throw Exception(ErrorCodes::CANNOT_SET_SIGNAL_HANDLER, "Cannot set signal handler.");
#endif

    if (sigaction(SIGINT, &new_act, nullptr))
        throw Exception(ErrorCodes::CANNOT_SET_SIGNAL_HANDLER, "Cannot set signal handler.");
}


ASTPtr ClientBase::parseQuery(const char *& pos, const char * end, bool allow_multi_statements) const
{
    ParserQuery parser(end);
    ASTPtr res;

    const auto & settings = global_context->getSettingsRef();
    size_t max_length = 0;

    if (!allow_multi_statements)
        max_length = settings.max_query_size;

    if (is_interactive || ignore_error)
    {
        String message;
        res = tryParseQuery(parser, pos, end, message, true, "", allow_multi_statements, max_length, settings.max_parser_depth);

        if (!res)
        {
            std::cerr << std::endl << message << std::endl << std::endl;
            return nullptr;
        }
    }
    else
    {
        res = parseQueryAndMovePosition(parser, pos, end, "", allow_multi_statements, max_length, settings.max_parser_depth);
    }

    if (is_interactive)
    {
        std::cout << std::endl;
        WriteBufferFromOStream res_buf(std::cout, 4096);
        formatAST(*res, res_buf);
        res_buf.next();
        std::cout << std::endl << std::endl;
    }

    return res;
}


/// Consumes trailing semicolons and tries to consume the same-line trailing comment.
void ClientBase::adjustQueryEnd(const char *& this_query_end, const char * all_queries_end, int max_parser_depth)
{
    // We have to skip the trailing semicolon that might be left
    // after VALUES parsing or just after a normal semicolon-terminated query.
    Tokens after_query_tokens(this_query_end, all_queries_end);
    IParser::Pos after_query_iterator(after_query_tokens, max_parser_depth);
    while (after_query_iterator.isValid() && after_query_iterator->type == TokenType::Semicolon)
    {
        this_query_end = after_query_iterator->end;
        ++after_query_iterator;
    }

    // Now we have to do some extra work to add the trailing
    // same-line comment to the query, but preserve the leading
    // comments of the next query. The trailing comment is important
    // because the test hints are usually written this way, e.g.:
    // select nonexistent_column; -- { serverError 12345 }.
    // The token iterator skips comments and whitespace, so we have
    // to find the newline in the string manually. If it's earlier
    // than the next significant token, it means that the text before
    // newline is some trailing whitespace or comment, and we should
    // add it to our query. There are also several special cases
    // that are described below.
    const auto * newline = find_first_symbols<'\n'>(this_query_end, all_queries_end);
    const char * next_query_begin = after_query_iterator->begin;

    // We include the entire line if the next query starts after
    // it. This is a generic case of trailing in-line comment.
    // The "equals" condition is for case of end of input (they both equal
    // all_queries_end);
    if (newline <= next_query_begin)
    {
        assert(newline >= this_query_end);
        this_query_end = newline;
    }
    else
    {
        // Many queries on one line, can't do anything. By the way, this
        // syntax is probably going to work as expected:
        // select nonexistent /* { serverError 12345 } */; select 1
    }
}


/// Convert external tables to ExternalTableData and send them using the connection.
void ClientBase::sendExternalTables(ASTPtr parsed_query)
{
    const auto * select = parsed_query->as<ASTSelectWithUnionQuery>();
    if (!select && !external_tables.empty())
        throw Exception("External tables could be sent only with select query", ErrorCodes::BAD_ARGUMENTS);

    std::vector<ExternalTableDataPtr> data;
    for (auto & table : external_tables)
        data.emplace_back(table.getData(global_context));

    if (send_external_tables)
        connection->sendExternalTablesData(data);
}


void ClientBase::onData(Block & block, ASTPtr parsed_query)
{
    if (!block)
        return;

    processed_rows += block.rows();

    /// Even if all blocks are empty, we still need to initialize the output stream to write empty resultset.
    initBlockOutputStream(block, parsed_query);

    /// The header block containing zero rows was used to initialize
    /// output_format, do not output it.
    /// Also do not output too much data if we're fuzzing.
    if (block.rows() == 0 || (query_fuzzer_runs != 0 && processed_rows >= 100))
        return;

    /// If results are written INTO OUTFILE, we can avoid clearing progress to avoid flicker.
    if (need_render_progress && (stdout_is_a_tty || is_interactive) && !select_into_file)
        progress_indication.clearProgressOutput();

    output_format->write(materializeBlock(block));
    written_first_block = true;

    /// Received data block is immediately displayed to the user.
    output_format->flush();

    /// Restore progress bar after data block.
    if (need_render_progress && (stdout_is_a_tty || is_interactive))
    {
        if (select_into_file)
            std::cerr << "\r";
        progress_indication.writeProgress();
    }
}


void ClientBase::onLogData(Block & block)
{
    initLogsOutputStream();
    progress_indication.clearProgressOutput();
    logs_out_stream->writeLogs(block);
    logs_out_stream->flush();
}


void ClientBase::onTotals(Block & block, ASTPtr parsed_query)
{
    initBlockOutputStream(block, parsed_query);
    output_format->setTotals(block);
}


void ClientBase::onExtremes(Block & block, ASTPtr parsed_query)
{
    initBlockOutputStream(block, parsed_query);
    output_format->setExtremes(block);
}


void ClientBase::onReceiveExceptionFromServer(std::unique_ptr<Exception> && e)
{
    have_error = true;
    server_exception = std::move(e);
    resetOutput();
}


void ClientBase::onProfileInfo(const ProfileInfo & profile_info)
{
    if (profile_info.hasAppliedLimit() && output_format)
        output_format->setRowsBeforeLimit(profile_info.getRowsBeforeLimit());
}


void ClientBase::initBlockOutputStream(const Block & block, ASTPtr parsed_query)
{
    if (!output_format)
    {
        /// Ignore all results when fuzzing as they can be huge.
        if (query_fuzzer_runs)
        {
            output_format = std::make_shared<NullOutputFormat>(block);
            return;
        }

        WriteBuffer * out_buf = nullptr;
        String pager = config().getString("pager", "");
        if (!pager.empty())
        {
            signal(SIGPIPE, SIG_IGN);

            ShellCommand::Config config(pager);
            config.pipe_stdin_only = true;
            pager_cmd = ShellCommand::execute(config);
            out_buf = &pager_cmd->in;
        }
        else
        {
            out_buf = &std_out;
        }

        String current_format = format;

        select_into_file = false;

        /// The query can specify output format or output file.
        if (const auto * query_with_output = dynamic_cast<const ASTQueryWithOutput *>(parsed_query.get()))
        {
            String out_file;
            if (query_with_output->out_file)
            {
                select_into_file = true;

                const auto & out_file_node = query_with_output->out_file->as<ASTLiteral &>();
                out_file = out_file_node.value.safeGet<std::string>();

                std::string compression_method;
                if (query_with_output->compression)
                {
                    const auto & compression_method_node = query_with_output->compression->as<ASTLiteral &>();
                    compression_method = compression_method_node.value.safeGet<std::string>();
                }

                out_file_buf = wrapWriteBufferWithCompressionMethod(
                    std::make_unique<WriteBufferFromFile>(out_file, DBMS_DEFAULT_BUFFER_SIZE, O_WRONLY | O_EXCL | O_CREAT),
                    chooseCompressionMethod(out_file, compression_method),
                    /* compression level = */ 3
                );

                // We are writing to file, so default format is the same as in non-interactive mode.
                if (is_interactive && is_default_format)
                    current_format = "TabSeparated";
            }
            if (query_with_output->format != nullptr)
            {
                if (has_vertical_output_suffix)
                    throw Exception("Output format already specified", ErrorCodes::CLIENT_OUTPUT_FORMAT_SPECIFIED);
                const auto & id = query_with_output->format->as<ASTIdentifier &>();
                current_format = id.name();
            }
            else if (query_with_output->out_file)
            {
                const auto & format_name = FormatFactory::instance().getFormatFromFileName(out_file);
                if (!format_name.empty())
                    current_format = format_name;
            }
        }

        if (has_vertical_output_suffix)
            current_format = "Vertical";

        /// It is not clear how to write progress intermixed with data with parallel formatting.
        /// It may increase code complexity significantly.
        if (!need_render_progress || select_into_file)
            output_format = global_context->getOutputFormatParallelIfPossible(
                current_format, out_file_buf ? *out_file_buf : *out_buf, block);
        else
            output_format = global_context->getOutputFormat(
                current_format, out_file_buf ? *out_file_buf : *out_buf, block);

        output_format->setAutoFlush();
    }
}


void ClientBase::initLogsOutputStream()
{
    if (!logs_out_stream)
    {
        WriteBuffer * wb = out_logs_buf.get();

        if (!out_logs_buf)
        {
            if (server_logs_file.empty())
            {
                /// Use stderr by default
                out_logs_buf = std::make_unique<WriteBufferFromFileDescriptor>(STDERR_FILENO);
                wb = out_logs_buf.get();
            }
            else if (server_logs_file == "-")
            {
                /// Use stdout if --server_logs_file=- specified
                wb = &std_out;
            }
            else
            {
                out_logs_buf
                    = std::make_unique<WriteBufferFromFile>(server_logs_file, DBMS_DEFAULT_BUFFER_SIZE, O_WRONLY | O_APPEND | O_CREAT);
                wb = out_logs_buf.get();
            }
        }

        logs_out_stream = std::make_unique<InternalTextLogs>(*wb, stdout_is_a_tty);
    }
}

void ClientBase::updateSuggest(const ASTCreateQuery & ast_create)
{
    std::vector<std::string> new_words;

    if (ast_create.database)
        new_words.push_back(ast_create.getDatabase());
    new_words.push_back(ast_create.getTable());

    if (ast_create.columns_list && ast_create.columns_list->columns)
    {
        for (const auto & elem : ast_create.columns_list->columns->children)
        {
            if (const auto * column = elem->as<ASTColumnDeclaration>())
                new_words.push_back(column->name);
        }
    }

    suggest->addWords(std::move(new_words));
}

bool ClientBase::isSyncInsertWithData(const ASTInsertQuery & insert_query, const ContextPtr & context)
{
    if (!insert_query.data)
        return false;

    auto settings = context->getSettings();
    if (insert_query.settings_ast)
        settings.applyChanges(insert_query.settings_ast->as<ASTSetQuery>()->changes);

    return !settings.async_insert;
}

void ClientBase::processTextAsSingleQuery(const String & full_query)
{
    /// Some parts of a query (result output and formatting) are executed
    /// client-side. Thus we need to parse the query.
    const char * begin = full_query.data();
    auto parsed_query = parseQuery(begin, begin + full_query.size(), false);

    if (!parsed_query)
        return;

    String query_to_execute;

    /// Query will be parsed before checking the result because error does not
    /// always means a problem, i.e. if table already exists, and it is no a
    /// huge problem if suggestion will be added even on error, since this is
    /// just suggestion.
    if (auto * create = parsed_query->as<ASTCreateQuery>())
    {
        /// Do not update suggest, until suggestion will be ready
        /// (this will avoid extra complexity)
        if (suggest)
            updateSuggest(*create);
    }

    /// An INSERT query may have the data that follows query text.
    /// Send part of the query without data, because data will be sent separately.
    /// But for asynchronous inserts we don't extract data, because it's needed
    /// to be done on server side in that case (for coalescing the data from multiple inserts on server side).
    const auto * insert = parsed_query->as<ASTInsertQuery>();
    if (insert && isSyncInsertWithData(*insert, global_context))
        query_to_execute = full_query.substr(0, insert->data - full_query.data());
    else
        query_to_execute = full_query;

    try
    {
        processParsedSingleQuery(full_query, query_to_execute, parsed_query, echo_queries);
    }
    catch (Exception & e)
    {
        if (!is_interactive)
            e.addMessage("(in query: {})", full_query);
        throw;
    }

    if (have_error)
        processError(full_query);
}


void ClientBase::processOrdinaryQuery(const String & query_to_execute, ASTPtr parsed_query)
{
    /// Rewrite query only when we have query parameters.
    /// Note that if query is rewritten, comments in query are lost.
    /// But the user often wants to see comments in server logs, query log, processlist, etc.
    auto query = query_to_execute;
    if (!query_parameters.empty())
    {
        /// Replace ASTQueryParameter with ASTLiteral for prepared statements.
        ReplaceQueryParameterVisitor visitor(query_parameters);
        visitor.visit(parsed_query);

        /// Get new query after substitutions.
        query = serializeAST(*parsed_query);
    }

    int retries_left = 10;
    while (retries_left)
    {
        try
        {
            connection->sendQuery(
                connection_parameters.timeouts,
                query,
                global_context->getCurrentQueryId(),
                query_processing_stage,
                &global_context->getSettingsRef(),
                &global_context->getClientInfo(),
                true);

            if (send_external_tables)
                sendExternalTables(parsed_query);

            receiveResult(parsed_query);

            break;
        }
        catch (const Exception & e)
        {
            /// Retry when the server said "Client should retry" and no rows
            /// has been received yet.
            if (processed_rows == 0 && e.code() == ErrorCodes::DEADLOCK_AVOIDED && --retries_left)
            {
                std::cerr << "Got a transient error from the server, will"
                        << " retry (" << retries_left << " retries left)";
            }
            else
            {
                throw;
            }
        }
    }
    assert(retries_left > 0);
}


/// Receives and processes packets coming from server.
/// Also checks if query execution should be cancelled.
void ClientBase::receiveResult(ASTPtr parsed_query)
{
    QueryInterruptHandler query_interrupt_handler;

    // TODO: get the poll_interval from commandline.
    const auto receive_timeout = connection_parameters.timeouts.receive_timeout;
    constexpr size_t default_poll_interval = 1000000; /// in microseconds
    constexpr size_t min_poll_interval = 5000; /// in microseconds
    const size_t poll_interval
        = std::max(min_poll_interval, std::min<size_t>(receive_timeout.totalMicroseconds(), default_poll_interval));

    bool break_on_timeout = connection->getConnectionType() != IServerConnection::Type::LOCAL;
    while (true)
    {
        Stopwatch receive_watch(CLOCK_MONOTONIC_COARSE);

        while (true)
        {
            /// Has the Ctrl+C been pressed and thus the query should be cancelled?
            /// If this is the case, inform the server about it and receive the remaining packets
            /// to avoid losing sync.
            if (!cancelled)
            {
                auto cancel_query = [&] {
                    connection->sendCancel();
                    if (is_interactive)
                    {
                        progress_indication.clearProgressOutput();
                        std::cout << "Cancelling query." << std::endl;

                    }
                    cancelled = true;
                };

                /// handler received sigint
                if (query_interrupt_handler.cancelled())
                {
                    cancel_query();
                }
                else
                {
                    double elapsed = receive_watch.elapsedSeconds();
                    if (break_on_timeout && elapsed > receive_timeout.totalSeconds())
                    {
                        std::cout << "Timeout exceeded while receiving data from server."
                                    << " Waited for " << static_cast<size_t>(elapsed) << " seconds,"
                                    << " timeout is " << receive_timeout.totalSeconds() << " seconds." << std::endl;

                        cancel_query();
                    }
                }
            }

            /// Poll for changes after a cancellation check, otherwise it never reached
            /// because of progress updates from server.

            if (connection->poll(poll_interval))
                break;
        }

        if (!receiveAndProcessPacket(parsed_query, cancelled))
            break;
    }

    if (cancelled && is_interactive)
        std::cout << "Query was cancelled." << std::endl;
}


/// Receive a part of the result, or progress info or an exception and process it.
/// Returns true if one should continue receiving packets.
/// Output of result is suppressed if query was cancelled.
bool ClientBase::receiveAndProcessPacket(ASTPtr parsed_query, bool cancelled_)
{
    Packet packet = connection->receivePacket();

    switch (packet.type)
    {
        case Protocol::Server::PartUUIDs:
            return true;

        case Protocol::Server::Data:
            if (!cancelled_)
                onData(packet.block, parsed_query);
            return true;

        case Protocol::Server::Progress:
            onProgress(packet.progress);
            return true;

        case Protocol::Server::ProfileInfo:
            onProfileInfo(packet.profile_info);
            return true;

        case Protocol::Server::Totals:
            if (!cancelled_)
                onTotals(packet.block, parsed_query);
            return true;

        case Protocol::Server::Extremes:
            if (!cancelled_)
                onExtremes(packet.block, parsed_query);
            return true;

        case Protocol::Server::Exception:
            onReceiveExceptionFromServer(std::move(packet.exception));
            return false;

        case Protocol::Server::Log:
            onLogData(packet.block);
            return true;

        case Protocol::Server::EndOfStream:
            onEndOfStream();
            return false;

        case Protocol::Server::ProfileEvents:
            onProfileEvents(packet.block);
            return true;

        default:
            throw Exception(
                ErrorCodes::UNKNOWN_PACKET_FROM_SERVER, "Unknown packet {} from server {}", packet.type, connection->getDescription());
    }
}


void ClientBase::onProgress(const Progress & value)
{
    if (!progress_indication.updateProgress(value))
    {
        // Just a keep-alive update.
        return;
    }

    if (output_format)
        output_format->onProgress(value);

    if (need_render_progress)
        progress_indication.writeProgress();
}


void ClientBase::onEndOfStream()
{
    progress_indication.clearProgressOutput();

    if (output_format)
        output_format->finalize();

    resetOutput();

    if (is_interactive && !written_first_block)
    {
        progress_indication.clearProgressOutput();
        std::cout << "Ok." << std::endl;
    }
}


void ClientBase::onProfileEvents(Block & block)
{
    const auto rows = block.rows();
    if (rows == 0)
        return;

    if (getName() == "local" || server_revision >= DBMS_MIN_PROTOCOL_VERSION_WITH_INCREMENTAL_PROFILE_EVENTS)
    {
        const auto & array_thread_id = typeid_cast<const ColumnUInt64 &>(*block.getByName("thread_id").column).getData();
        const auto & names = typeid_cast<const ColumnString &>(*block.getByName("name").column);
        const auto & host_names = typeid_cast<const ColumnString &>(*block.getByName("host_name").column);
        const auto & array_values = typeid_cast<const ColumnInt64 &>(*block.getByName("value").column).getData();

        const auto * user_time_name = ProfileEvents::getName(ProfileEvents::UserTimeMicroseconds);
        const auto * system_time_name = ProfileEvents::getName(ProfileEvents::SystemTimeMicroseconds);

        HostToThreadTimesMap thread_times;
        for (size_t i = 0; i < rows; ++i)
        {
            auto thread_id = array_thread_id[i];
            auto host_name = host_names.getDataAt(i).toString();
            if (thread_id != 0)
                progress_indication.addThreadIdToList(host_name, thread_id);
            auto event_name = names.getDataAt(i);
            auto value = array_values[i];
            if (event_name == user_time_name)
            {
                thread_times[host_name][thread_id].user_ms = value;
            }
            else if (event_name == system_time_name)
            {
                thread_times[host_name][thread_id].system_ms = value;
            }
            else if (event_name == MemoryTracker::USAGE_EVENT_NAME)
            {
                thread_times[host_name][thread_id].memory_usage = value;
            }
        }
        auto elapsed_time = profile_events.watch.elapsedMicroseconds();
        progress_indication.updateThreadEventData(thread_times, elapsed_time);

        if (profile_events.print)
        {
            if (profile_events.watch.elapsedMilliseconds() >= profile_events.delay_ms)
            {
                initLogsOutputStream();
                progress_indication.clearProgressOutput();
                logs_out_stream->writeProfileEvents(block);
                logs_out_stream->flush();

                profile_events.last_block = {};
            }
            else
            {
                incrementProfileEventsBlock(profile_events.last_block, block);
            }
        }
        profile_events.watch.restart();
    }
}


/// Flush all buffers.
void ClientBase::resetOutput()
{
    output_format.reset();
    logs_out_stream.reset();

    if (pager_cmd)
    {
        pager_cmd->in.close();
        pager_cmd->wait();
    }
    pager_cmd = nullptr;

    if (out_file_buf)
    {
        out_file_buf->next();
        out_file_buf.reset();
    }

    if (out_logs_buf)
    {
        out_logs_buf->next();
        out_logs_buf.reset();
    }

    std_out.next();
}


/// Receive the block that serves as an example of the structure of table where data will be inserted.
bool ClientBase::receiveSampleBlock(Block & out, ColumnsDescription & columns_description, ASTPtr parsed_query)
{
    while (true)
    {
        Packet packet = connection->receivePacket();

        switch (packet.type)
        {
            case Protocol::Server::Data:
                out = packet.block;
                return true;

            case Protocol::Server::Exception:
                onReceiveExceptionFromServer(std::move(packet.exception));
                return false;

            case Protocol::Server::Log:
                onLogData(packet.block);
                break;

            case Protocol::Server::TableColumns:
                columns_description = ColumnsDescription::parse(packet.multistring_message[1]);
                return receiveSampleBlock(out, columns_description, parsed_query);

            default:
                throw NetException(
                    "Unexpected packet from server (expected Data, Exception or Log, got "
                        + String(Protocol::Server::toString(packet.type)) + ")",
                    ErrorCodes::UNEXPECTED_PACKET_FROM_SERVER);
        }
    }
}


void ClientBase::processInsertQuery(const String & query_to_execute, ASTPtr parsed_query)
{
    auto query = query_to_execute;
    if (!query_parameters.empty())
    {
        /// Replace ASTQueryParameter with ASTLiteral for prepared statements.
        ReplaceQueryParameterVisitor visitor(query_parameters);
        visitor.visit(parsed_query);

        /// Get new query after substitutions.
        query = serializeAST(*parsed_query);
    }

    /// Process the query that requires transferring data blocks to the server.
    const auto parsed_insert_query = parsed_query->as<ASTInsertQuery &>();
    if ((!parsed_insert_query.data && !parsed_insert_query.infile) && (is_interactive || (!stdin_is_a_tty && std_in.eof())))
        throw Exception("No data to insert", ErrorCodes::NO_DATA_TO_INSERT);

    connection->sendQuery(
        connection_parameters.timeouts,
        query,
        global_context->getCurrentQueryId(),
        query_processing_stage,
        &global_context->getSettingsRef(),
        &global_context->getClientInfo(),
        true);

    if (send_external_tables)
        sendExternalTables(parsed_query);

    /// Receive description of table structure.
    Block sample;
    ColumnsDescription columns_description;
    if (receiveSampleBlock(sample, columns_description, parsed_query))
    {
        /// If structure was received (thus, server has not thrown an exception),
        /// send our data with that structure.
        sendData(sample, columns_description, parsed_query);
        receiveEndOfQuery();
    }
}


void ClientBase::sendData(Block & sample, const ColumnsDescription & columns_description, ASTPtr parsed_query)
{
    /// Get columns description from variable or (if it was empty) create it from sample.
    auto columns_description_for_query = columns_description.empty() ? ColumnsDescription(sample.getNamesAndTypesList()) : columns_description;
    if (columns_description_for_query.empty())
    {
        throw Exception(ErrorCodes::LOGICAL_ERROR, "Column description is empty and it can't be built from sample from table. Cannot execute query.");
    }

    /// If INSERT data must be sent.
    auto * parsed_insert_query = parsed_query->as<ASTInsertQuery>();
    if (!parsed_insert_query)
        return;

    if (need_render_progress)
    {
        /// Set total_bytes_to_read for current fd.
        FileProgress file_progress(0, std_in.size());
        progress_indication.updateProgress(Progress(file_progress));

        /// Set callback to be called on file progress.
        progress_indication.setFileProgressCallback(global_context, true);
    }

    /// If data fetched from file (maybe compressed file)
    if (parsed_insert_query->infile)
    {
        /// Get name of this file (path to file)
        const auto & in_file_node = parsed_insert_query->infile->as<ASTLiteral &>();
        const auto in_file = in_file_node.value.safeGet<std::string>();

        std::string compression_method;
        /// Compression method can be specified in query
        if (parsed_insert_query->compression)
        {
            const auto & compression_method_node = parsed_insert_query->compression->as<ASTLiteral &>();
            compression_method = compression_method_node.value.safeGet<std::string>();
        }

        String current_format = parsed_insert_query->format;
        if (current_format.empty())
            current_format = FormatFactory::instance().getFormatFromFileName(in_file, true);

        /// Create temporary storage file, to support globs and parallel reading
        StorageFile::CommonArguments args{
            WithContext(global_context),
            parsed_insert_query->table_id,
            current_format,
            getFormatSettings(global_context),
            compression_method,
            columns_description_for_query,
            ConstraintsDescription{},
            String{},
        };
        StoragePtr storage = StorageFile::create(in_file, global_context->getUserFilesPath(), args);
        storage->startup();
        SelectQueryInfo query_info;

        try
        {
            sendDataFromPipe(
                storage->read(
                        sample.getNames(),
                        storage->getInMemoryMetadataPtr(),
                        query_info,
                        global_context,
                        {},
                        global_context->getSettingsRef().max_block_size,
                        getNumberOfPhysicalCPUCores()
                    ),
                parsed_query
            );
        }
        catch (Exception & e)
        {
            e.addMessage("data for INSERT was parsed from file");
            throw;
        }
    }
    else if (parsed_insert_query->data)
    {
        /// Send data contained in the query.
        ReadBufferFromMemory data_in(parsed_insert_query->data, parsed_insert_query->end - parsed_insert_query->data);
        try
        {
            sendDataFrom(data_in, sample, columns_description_for_query, parsed_query);
        }
        catch (Exception & e)
        {
            /// The following query will use data from input
            //      "INSERT INTO data FORMAT TSV\n " < data.csv
            //  And may be pretty hard to debug, so add information about data source to make it easier.
            e.addMessage("data for INSERT was parsed from query");
            throw;
        }
        // Remember where the data ended. We use this info later to determine
        // where the next query begins.
        parsed_insert_query->end = parsed_insert_query->data + data_in.count();
    }
    else if (!is_interactive)
    {
        if (need_render_progress)
        {
            /// Add callback to track reading from fd.
            std_in.setProgressCallback(global_context);
        }

        /// Send data read from stdin.
        try
        {
            sendDataFrom(std_in, sample, columns_description_for_query, parsed_query);
        }
        catch (Exception & e)
        {
            e.addMessage("data for INSERT was parsed from stdin");
            throw;
        }
    }
    else
        throw Exception("No data to insert", ErrorCodes::NO_DATA_TO_INSERT);
}


void ClientBase::sendDataFrom(ReadBuffer & buf, Block & sample, const ColumnsDescription & columns_description, ASTPtr parsed_query)
{
    String current_format = insert_format;

    /// Data format can be specified in the INSERT query.
    if (const auto * insert = parsed_query->as<ASTInsertQuery>())
    {
        if (!insert->format.empty())
            current_format = insert->format;
    }

    auto source = global_context->getInputFormat(current_format, buf, sample, insert_format_max_block_size);
    Pipe pipe(source);

    if (columns_description.hasDefaults())
    {
        pipe.addSimpleTransform([&](const Block & header)
        {
            return std::make_shared<AddingDefaultsTransform>(header, columns_description, *source, global_context);
        });
    }

    sendDataFromPipe(std::move(pipe), parsed_query);
}

void ClientBase::sendDataFromPipe(Pipe&& pipe, ASTPtr parsed_query)
{
    QueryPipeline pipeline(std::move(pipe));
    PullingAsyncPipelineExecutor executor(pipeline);

    Block block;
    while (executor.pull(block))
    {
        /// Check if server send Log packet
        receiveLogs(parsed_query);

        /// Check if server send Exception packet
        auto packet_type = connection->checkPacket(0);
        if (packet_type && *packet_type == Protocol::Server::Exception)
        {
            /**
             * We're exiting with error, so it makes sense to kill the
             * input stream without waiting for it to complete.
             */
            executor.cancel();
            return;
        }

        if (block)
        {
            connection->sendData(block, /* name */"", /* scalar */false);
            processed_rows += block.rows();
        }
    }

    connection->sendData({}, "", false);
}


/// Process Log packets, used when inserting data by blocks
void ClientBase::receiveLogs(ASTPtr parsed_query)
{
    auto packet_type = connection->checkPacket(0);

    while (packet_type && *packet_type == Protocol::Server::Log)
    {
        receiveAndProcessPacket(parsed_query, false);
        packet_type = connection->checkPacket(0);
    }
}


/// Process Log packets, exit when receive Exception or EndOfStream
bool ClientBase::receiveEndOfQuery()
{
    while (true)
    {
        Packet packet = connection->receivePacket();

        switch (packet.type)
        {
            case Protocol::Server::EndOfStream:
                onEndOfStream();
                return true;

            case Protocol::Server::Exception:
                onReceiveExceptionFromServer(std::move(packet.exception));
                return false;

            case Protocol::Server::Log:
                onLogData(packet.block);
                break;

            case Protocol::Server::Progress:
                onProgress(packet.progress);
                break;

            default:
                throw NetException(
                    "Unexpected packet from server (expected Exception, EndOfStream or Log, got "
                        + String(Protocol::Server::toString(packet.type)) + ")",
                    ErrorCodes::UNEXPECTED_PACKET_FROM_SERVER);
        }
    }
}


void ClientBase::processParsedSingleQuery(const String & full_query, const String & query_to_execute,
        ASTPtr parsed_query, std::optional<bool> echo_query_, bool report_error)
{
    resetOutput();
    have_error = false;
    cancelled = false;
    client_exception.reset();
    server_exception.reset();

    if (echo_query_ && *echo_query_)
    {
        writeString(full_query, std_out);
        writeChar('\n', std_out);
        std_out.next();
    }

    if (is_interactive)
    {
        global_context->setCurrentQueryId("");
        // Generate a new query_id
        for (const auto & query_id_format : query_id_formats)
        {
            writeString(query_id_format.first, std_out);
            writeString(fmt::format(fmt::runtime(query_id_format.second), fmt::arg("query_id", global_context->getCurrentQueryId())), std_out);
            writeChar('\n', std_out);
            std_out.next();
        }
    }

    processed_rows = 0;
    written_first_block = false;
    progress_indication.resetProgress();
    profile_events.watch.restart();

    {
        /// Temporarily apply query settings to context.
        std::optional<Settings> old_settings;
        SCOPE_EXIT_SAFE({
            if (old_settings)
                global_context->setSettings(*old_settings);
        });

        auto apply_query_settings = [&](const IAST & settings_ast)
        {
            if (!old_settings)
                old_settings.emplace(global_context->getSettingsRef());
            global_context->applySettingsChanges(settings_ast.as<ASTSetQuery>()->changes);
        };

        const auto * insert = parsed_query->as<ASTInsertQuery>();
        if (insert && insert->settings_ast)
            apply_query_settings(*insert->settings_ast);

        /// FIXME: try to prettify this cast using `as<>()`
        const auto * with_output = dynamic_cast<const ASTQueryWithOutput *>(parsed_query.get());
        if (with_output && with_output->settings_ast)
            apply_query_settings(*with_output->settings_ast);

        if (!connection->checkConnected())
            connect();

        ASTPtr input_function;
        if (insert && insert->select)
            insert->tryFindInputFunction(input_function);

        bool is_async_insert = global_context->getSettingsRef().async_insert && insert && insert->hasInlinedData();

        /// INSERT query for which data transfer is needed (not an INSERT SELECT or input()) is processed separately.
        if (insert && (!insert->select || input_function) && !insert->watch && !is_async_insert)
        {
            if (input_function && insert->format.empty())
                throw Exception("FORMAT must be specified for function input()", ErrorCodes::INVALID_USAGE_OF_INPUT);

            processInsertQuery(query_to_execute, parsed_query);
        }
        else
            processOrdinaryQuery(query_to_execute, parsed_query);
    }

    /// Do not change context (current DB, settings) in case of an exception.
    if (!have_error)
    {
        if (const auto * set_query = parsed_query->as<ASTSetQuery>())
        {
            /// Save all changes in settings to avoid losing them if the connection is lost.
            for (const auto & change : set_query->changes)
            {
                if (change.name == "profile")
                    current_profile = change.value.safeGet<String>();
                else
                    global_context->applySettingChange(change);
            }
        }
        if (const auto * use_query = parsed_query->as<ASTUseQuery>())
        {
            const String & new_database = use_query->database;
            /// If the client initiates the reconnection, it takes the settings from the config.
            config().setString("database", new_database);
            /// If the connection initiates the reconnection, it uses its variable.
            connection->setDefaultDatabase(new_database);
        }
    }

    /// Always print last block (if it was not printed already)
    if (profile_events.last_block)
    {
        initLogsOutputStream();
        progress_indication.clearProgressOutput();
        logs_out_stream->writeProfileEvents(profile_events.last_block);
        logs_out_stream->flush();
    }

    if (is_interactive)
    {
        std::cout << std::endl << processed_rows << " rows in set. Elapsed: " << progress_indication.elapsedSeconds() << " sec. ";
        progress_indication.writeFinalProgress();
        std::cout << std::endl << std::endl;
    }
    else if (print_time_to_stderr)
    {
        std::cerr << progress_indication.elapsedSeconds() << "\n";
    }

    if (have_error && report_error)
        processError(full_query);
}


MultiQueryProcessingStage ClientBase::analyzeMultiQueryText(
    const char *& this_query_begin, const char *& this_query_end, const char * all_queries_end,
    String & query_to_execute, ASTPtr & parsed_query, const String & all_queries_text,
    std::optional<Exception> & current_exception)
{
    if (!is_interactive && cancelled)
        return MultiQueryProcessingStage::QUERIES_END;

    if (this_query_begin >= all_queries_end)
        return MultiQueryProcessingStage::QUERIES_END;

    // Remove leading empty newlines and other whitespace, because they
    // are annoying to filter in query log. This is mostly relevant for
    // the tests.
    while (this_query_begin < all_queries_end && isWhitespaceASCII(*this_query_begin))
        ++this_query_begin;

    if (this_query_begin >= all_queries_end)
        return MultiQueryProcessingStage::QUERIES_END;

    // If there are only comments left until the end of file, we just
    // stop. The parser can't handle this situation because it always
    // expects that there is some query that it can parse.
    // We can get into this situation because the parser also doesn't
    // skip the trailing comments after parsing a query. This is because
    // they may as well be the leading comments for the next query,
    // and it makes more sense to treat them as such.
    {
        Tokens tokens(this_query_begin, all_queries_end);
        IParser::Pos token_iterator(tokens, global_context->getSettingsRef().max_parser_depth);
        if (!token_iterator.isValid())
            return MultiQueryProcessingStage::QUERIES_END;
    }

    this_query_end = this_query_begin;
    try
    {
        parsed_query = parseQuery(this_query_end, all_queries_end, true);
    }
    catch (Exception & e)
    {
        current_exception.emplace(e);
        return MultiQueryProcessingStage::PARSING_EXCEPTION;
    }

    if (!parsed_query)
    {
        if (ignore_error)
        {
            Tokens tokens(this_query_begin, all_queries_end);
            IParser::Pos token_iterator(tokens, global_context->getSettingsRef().max_parser_depth);
            while (token_iterator->type != TokenType::Semicolon && token_iterator.isValid())
                ++token_iterator;
            this_query_begin = token_iterator->end;

            return MultiQueryProcessingStage::CONTINUE_PARSING;
        }

        return MultiQueryProcessingStage::PARSING_FAILED;
    }

    // INSERT queries may have the inserted data in the query text
    // that follow the query itself, e.g. "insert into t format CSV 1;2".
    // They need special handling. First of all, here we find where the
    // inserted data ends. In multy-query mode, it is delimited by a
    // newline.
    // The VALUES format needs even more handling -- we also allow the
    // data to be delimited by semicolon. This case is handled later by
    // the format parser itself.
    // We can't do multiline INSERTs with inline data, because most
    // row input formats (e.g. TSV) can't tell when the input stops,
    // unlike VALUES.
    auto * insert_ast = parsed_query->as<ASTInsertQuery>();
    const char * query_to_execute_end = this_query_end;

    if (insert_ast && insert_ast->data)
    {
        this_query_end = find_first_symbols<'\n'>(insert_ast->data, all_queries_end);
        insert_ast->end = this_query_end;
        query_to_execute_end = isSyncInsertWithData(*insert_ast, global_context) ? insert_ast->data : this_query_end;
    }

    query_to_execute = all_queries_text.substr(this_query_begin - all_queries_text.data(), query_to_execute_end - this_query_begin);

    // Try to include the trailing comment with test hints. It is just
    // a guess for now, because we don't yet know where the query ends
    // if it is an INSERT query with inline data. We will do it again
    // after we have processed the query. But even this guess is
    // beneficial so that we see proper trailing comments in "echo" and
    // server log.
    adjustQueryEnd(this_query_end, all_queries_end, global_context->getSettingsRef().max_parser_depth);
    return MultiQueryProcessingStage::EXECUTE_QUERY;
}


bool ClientBase::processQueryText(const String & text)
{
    if (exit_strings.end() != exit_strings.find(trim(text, [](char c) { return isWhitespaceASCII(c) || c == ';'; })))
        return false;

    if (!is_multiquery)
    {
        assert(!query_fuzzer_runs);
        processTextAsSingleQuery(text);

        return true;
    }

    if (query_fuzzer_runs)
    {
        processWithFuzzing(text);
        return true;
    }

    return executeMultiQuery(text);
}


String ClientBase::prompt() const
{
    return boost::replace_all_copy(prompt_by_server_display_name, "{database}", config().getString("database", "default"));
}


void ClientBase::initQueryIdFormats()
{
    if (!query_id_formats.empty())
        return;

    /// Initialize query_id_formats if any
    if (config().has("query_id_formats"))
    {
        Poco::Util::AbstractConfiguration::Keys keys;
        config().keys("query_id_formats", keys);
        for (const auto & name : keys)
            query_id_formats.emplace_back(name + ":", config().getString("query_id_formats." + name));
    }

    if (query_id_formats.empty())
        query_id_formats.emplace_back("Query id:", " {query_id}\n");
}


void ClientBase::runInteractive()
{
    if (config().has("query_id"))
        throw Exception("query_id could be specified only in non-interactive mode", ErrorCodes::BAD_ARGUMENTS);
    if (print_time_to_stderr)
        throw Exception("time option could be specified only in non-interactive mode", ErrorCodes::BAD_ARGUMENTS);

    initQueryIdFormats();

    /// Initialize DateLUT here to avoid counting time spent here as query execution time.
    const auto local_tz = DateLUT::instance().getTimeZone();

    suggest.emplace();
    if (load_suggestions)
    {
        /// Load suggestion data from the server.
        if (global_context->getApplicationType() == Context::ApplicationType::CLIENT)
            suggest->load<Connection>(global_context, connection_parameters, config().getInt("suggestion_limit"));
        else if (global_context->getApplicationType() == Context::ApplicationType::LOCAL)
            suggest->load<LocalConnection>(global_context, connection_parameters, config().getInt("suggestion_limit"));
    }

    if (home_path.empty())
    {
        const char * home_path_cstr = getenv("HOME");
        if (home_path_cstr)
            home_path = home_path_cstr;
    }

    /// Load command history if present.
    if (config().has("history_file"))
        history_file = config().getString("history_file");
    else
    {
        auto * history_file_from_env = getenv("CLICKHOUSE_HISTORY_FILE");
        if (history_file_from_env)
            history_file = history_file_from_env;
        else if (!home_path.empty())
            history_file = home_path + "/.clickhouse-client-history";
    }

    if (!history_file.empty() && !fs::exists(history_file))
    {
        /// Avoid TOCTOU issue.
        try
        {
            FS::createFile(history_file);
        }
        catch (const ErrnoException & e)
        {
            if (e.getErrno() != EEXIST)
                throw;
        }
    }

    LineReader::Patterns query_extenders = {"\\"};
    LineReader::Patterns query_delimiters = {";", "\\G"};

#if USE_REPLXX
    replxx::Replxx::highlighter_callback_t highlight_callback{};
    if (config().getBool("highlight", true))
        highlight_callback = highlight;

    ReplxxLineReader lr(*suggest, history_file, config().has("multiline"), query_extenders, query_delimiters, highlight_callback);
#else
    LineReader lr(history_file, config().has("multiline"), query_extenders, query_delimiters);
#endif

    /// Enable bracketed-paste-mode so that we are able to paste multiline queries as a whole.
    lr.enableBracketedPaste();

    do
    {
        auto input = lr.readLine(prompt(), ":-] ");
        if (input.empty())
            break;

        has_vertical_output_suffix = false;
        if (input.ends_with("\\G"))
        {
            input.resize(input.size() - 2);
            has_vertical_output_suffix = true;
        }

        for (const auto& [alias, command] : backslash_aliases)
        {
            auto it = std::search(input.begin(), input.end(), alias.begin(), alias.end());
            if (it != input.end() && std::all_of(input.begin(), it, isWhitespaceASCII))
            {
                it += alias.size();
                if (it == input.end() || isWhitespaceASCII(*it))
                {
                    String new_input = command;
                    // append the rest of input to the command
                    // for parameters support, e.g. \c db_name -> USE db_name
                    new_input.append(it, input.end());
                    input = std::move(new_input);
                    break;
                }
            }
        }

        try
        {
            if (!processQueryText(input))
                break;
        }
        catch (const Exception & e)
        {
            /// We don't need to handle the test hints in the interactive mode.
            std::cerr << "Exception on client:" << std::endl << getExceptionMessage(e, print_stack_trace, true) << std::endl << std::endl;
            client_exception = std::make_unique<Exception>(e);
        }

        if (client_exception)
        {
            /// client_exception may have been set above or elsewhere.
            /// Client-side exception during query execution can result in the loss of
            /// sync in the connection protocol.
            /// So we reconnect and allow to enter the next query.
            if (!connection->checkConnected())
                connect();
        }
    }
    while (true);

    if (isNewYearMode())
        std::cout << "Happy new year." << std::endl;
    else if (isChineseNewYearMode(local_tz))
        std::cout << "Happy Chinese new year. 春节快乐!" << std::endl;
    else
        std::cout << "Bye." << std::endl;
}


void ClientBase::runNonInteractive()
{
    if (delayed_interactive)
        initQueryIdFormats();

    if (!queries_files.empty())
    {
        auto process_multi_query_from_file = [&](const String & file)
        {
            String queries_from_file;

            ReadBufferFromFile in(file);
            readStringUntilEOF(queries_from_file, in);

            return executeMultiQuery(queries_from_file);
        };

        for (const auto & queries_file : queries_files)
        {
            for (const auto & interleave_file : interleave_queries_files)
                if (!process_multi_query_from_file(interleave_file))
                    return;

            if (!process_multi_query_from_file(queries_file))
                return;
        }

        return;
    }

    String text;
    if (config().has("query"))
    {
        text += config().getRawString("query"); /// Poco configuration should not process substitutions in form of ${...} inside query.
    }
    else
    {
        /// If 'query' parameter is not set, read a query from stdin.
        /// The query is read entirely into memory (streaming is disabled).
        ReadBufferFromFileDescriptor in(STDIN_FILENO);
        readStringUntilEOF(text, in);
    }

    if (query_fuzzer_runs)
        processWithFuzzing(text);
    else
        processQueryText(text);
}


void ClientBase::clearTerminal()
{
    /// Clear from cursor until end of screen.
    /// It is needed if garbage is left in terminal.
    /// Show cursor. It can be left hidden by invocation of previous programs.
    /// A test for this feature: perl -e 'print "x"x100000'; echo -ne '\033[0;0H\033[?25l'; clickhouse-client
    std::cout << "\033[0J" "\033[?25h";
}


void ClientBase::showClientVersion()
{
    std::cout << DBMS_NAME << " " + getName() + " version " << VERSION_STRING << VERSION_OFFICIAL << "." << std::endl;
}


<<<<<<< HEAD
=======
void ClientBase::readArguments(
    int argc,
    char ** argv,
    Arguments & common_arguments,
    std::vector<Arguments> & external_tables_arguments,
    std::vector<Arguments> & hosts_and_ports_arguments)
{
    /** We allow different groups of arguments:
        * - common arguments;
        * - arguments for any number of external tables each in form "--external args...",
        *   where possible args are file, name, format, structure, types;
        * - param arguments for prepared statements.
        * Split these groups before processing.
        */

    bool in_external_group = false;

    std::string prev_host_arg;
    std::string prev_port_arg;

    for (int arg_num = 1; arg_num < argc; ++arg_num)
    {
        const char * arg = argv[arg_num];

        if (arg == "--external"sv)
        {
            in_external_group = true;
            external_tables_arguments.emplace_back(Arguments{""});
        }
        /// Options with value after equal sign.
        else if (in_external_group
            && (0 == strncmp(arg, "--file=", strlen("--file=")) || 0 == strncmp(arg, "--name=", strlen("--name="))
                || 0 == strncmp(arg, "--format=", strlen("--format=")) || 0 == strncmp(arg, "--structure=", strlen("--structure="))
                || 0 == strncmp(arg, "--types=", strlen("--types="))))
        {
            external_tables_arguments.back().emplace_back(arg);
        }
        /// Options with value after whitespace.
        else if (in_external_group
            && (arg == "--file"sv || arg == "--name"sv || arg == "--format"sv
                || arg == "--structure"sv || arg == "--types"sv))
        {
            if (arg_num + 1 < argc)
            {
                external_tables_arguments.back().emplace_back(arg);
                ++arg_num;
                arg = argv[arg_num];
                external_tables_arguments.back().emplace_back(arg);
            }
            else
                break;
        }
        else
        {
            in_external_group = false;

            /// Parameter arg after underline.
            if (startsWith(arg, "--param_"))
            {
                const char * param_continuation = arg + strlen("--param_");
                const char * equal_pos = strchr(param_continuation, '=');

                if (equal_pos == param_continuation)
                    throw Exception("Parameter name cannot be empty", ErrorCodes::BAD_ARGUMENTS);

                if (equal_pos)
                {
                    /// param_name=value
                    query_parameters.emplace(String(param_continuation, equal_pos), String(equal_pos + 1));
                }
                else
                {
                    /// param_name value
                    ++arg_num;
                    if (arg_num >= argc)
                        throw Exception("Parameter requires value", ErrorCodes::BAD_ARGUMENTS);
                    arg = argv[arg_num];
                    query_parameters.emplace(String(param_continuation), String(arg));
                }
            }
            else if (startsWith(arg, "--host") || startsWith(arg, "-h"))
            {
                std::string host_arg;
                /// --host host
                if (arg == "--host"sv || arg == "-h"sv)
                {
                    ++arg_num;
                    if (arg_num >= argc)
                        throw Exception("Host argument requires value", ErrorCodes::BAD_ARGUMENTS);
                    arg = argv[arg_num];
                    host_arg = "--host=";
                    host_arg.append(arg);
                }
                else
                    host_arg = arg;

                /// --port port1 --host host1
                if (!prev_port_arg.empty())
                {
                    hosts_and_ports_arguments.push_back({host_arg, prev_port_arg});
                    prev_port_arg.clear();
                }
                else
                {
                    /// --host host1 --host host2
                    if (!prev_host_arg.empty())
                        hosts_and_ports_arguments.push_back({prev_host_arg});

                    prev_host_arg = host_arg;
                }
            }
            else if (startsWith(arg, "--port"))
            {
                std::string port_arg = arg;
                /// --port port
                if (arg == "--port"sv)
                {
                    port_arg.push_back('=');
                    ++arg_num;
                    if (arg_num >= argc)
                        throw Exception("Port argument requires value", ErrorCodes::BAD_ARGUMENTS);
                    arg = argv[arg_num];
                    port_arg.append(arg);
                }

                /// --host host1 --port port1
                if (!prev_host_arg.empty())
                {
                    hosts_and_ports_arguments.push_back({port_arg, prev_host_arg});
                    prev_host_arg.clear();
                }
                else
                {
                    /// --port port1 --port port2
                    if (!prev_port_arg.empty())
                        hosts_and_ports_arguments.push_back({prev_port_arg});

                    prev_port_arg = port_arg;
                }
            }
            else if (arg == "--allow_repeated_settings"sv)
                allow_repeated_settings = true;
            else
                common_arguments.emplace_back(arg);
        }
    }
    if (!prev_host_arg.empty())
        hosts_and_ports_arguments.push_back({prev_host_arg});
    if (!prev_port_arg.empty())
        hosts_and_ports_arguments.push_back({prev_port_arg});
}

>>>>>>> df1a0318
void ClientBase::parseAndCheckOptions(OptionsDescription & options_description, po::variables_map & options, Arguments & arguments)
{
    if (allow_repeated_settings)
        cmd_settings.addProgramOptionsAsMultitokens(options_description.main_description.value());
    else
        cmd_settings.addProgramOptions(options_description.main_description.value());
    /// Parse main commandline options.
    auto parser = po::command_line_parser(arguments).options(options_description.main_description.value()).allow_unregistered();
    po::parsed_options parsed = parser.run();

    /// Check unrecognized options without positional options.
    auto unrecognized_options = po::collect_unrecognized(parsed.options, po::collect_unrecognized_mode::exclude_positional);
    if (!unrecognized_options.empty())
    {
        auto hints = this->getHints(unrecognized_options[0]);
        if (!hints.empty())
            throw Exception(ErrorCodes::UNRECOGNIZED_ARGUMENTS, "Unrecognized option '{}'. Maybe you meant {}", unrecognized_options[0], toString(hints));

        throw Exception(ErrorCodes::UNRECOGNIZED_ARGUMENTS, "Unrecognized option '{}'", unrecognized_options[0]);
    }

    /// Check positional options (options after ' -- ', ex: clickhouse-client -- <options>).
    unrecognized_options = po::collect_unrecognized(parsed.options, po::collect_unrecognized_mode::include_positional);
    if (unrecognized_options.size() > 1)
        throw Exception(ErrorCodes::BAD_ARGUMENTS, "Positional options are not supported.");

    po::store(parsed, options);
}


void ClientBase::init(int argc, char ** argv)
{
    namespace po = boost::program_options;

    /// Don't parse options with Poco library, we prefer neat boost::program_options.
    stopOptionsProcessing();

    stdin_is_a_tty = isatty(STDIN_FILENO);
    stdout_is_a_tty = isatty(STDOUT_FILENO);
    terminal_width = getTerminalWidth();

    Arguments common_arguments{""}; /// 0th argument is ignored.
    std::vector<Arguments> external_tables_arguments;
    std::vector<Arguments> hosts_and_ports_arguments;

    readArguments(argc, argv, common_arguments, external_tables_arguments, hosts_and_ports_arguments);

    po::variables_map options;
    OptionsDescription options_description;
    options_description.main_description.emplace(createOptionsDescription("Main options", terminal_width));

    /// Common options for clickhouse-client and clickhouse-local.
    options_description.main_description->add_options()
        ("help", "produce help message")
        ("version,V", "print version information and exit")
        ("version-clean", "print version in machine-readable format and exit")

        ("config-file,C", po::value<std::string>(), "config-file path")
        ("queries-file", po::value<std::vector<std::string>>()->multitoken(),
            "file path with queries to execute; multiple files can be specified (--queries-file file1 file2...)")
        ("database,d", po::value<std::string>(), "database")
        ("history_file", po::value<std::string>(), "path to history file")

        ("query,q", po::value<std::string>(), "query")
        ("stage", po::value<std::string>()->default_value("complete"), "Request query processing up to specified stage: complete,fetch_columns,with_mergeable_state,with_mergeable_state_after_aggregation,with_mergeable_state_after_aggregation_and_limit")
        ("query_id", po::value<std::string>(), "query_id")
        ("progress", "print progress of queries execution")

        ("disable_suggestion,A", "Disable loading suggestion data. Note that suggestion data is loaded asynchronously through a second connection to ClickHouse server. Also it is reasonable to disable suggestion if you want to paste a query with TAB characters. Shorthand option -A is for those who get used to mysql client.")
        ("time,t", "print query execution time to stderr in non-interactive mode (for benchmarks)")

        ("echo", "in batch mode, print query before execution")
        ("verbose", "print query and other debugging info")

        ("log-level", po::value<std::string>(), "log level")
        ("server_logs_file", po::value<std::string>(), "put server logs into specified file")

        ("multiline,m", "multiline")
        ("multiquery,n", "multiquery")

        ("suggestion_limit", po::value<int>()->default_value(10000),
            "Suggestion limit for how many databases, tables and columns to fetch.")

        ("format,f", po::value<std::string>(), "default output format")
        ("vertical,E", "vertical output format, same as --format=Vertical or FORMAT Vertical or \\G at end of command")
        ("highlight", po::value<bool>()->default_value(true), "enable or disable basic syntax highlight in interactive command line")

        ("ignore-error", "do not stop processing in multiquery mode")
        ("stacktrace", "print stack traces of exceptions")
        ("hardware-utilization", "print hardware utilization information in progress bar")
        ("print-profile-events", po::value(&profile_events.print)->zero_tokens(), "Printing ProfileEvents packets")
        ("profile-events-delay-ms", po::value<UInt64>()->default_value(profile_events.delay_ms), "Delay between printing `ProfileEvents` packets (-1 - print only totals, 0 - print every single packet)")

        ("interactive", "Process queries-file or --query query and start interactive mode")
        ("pager", po::value<std::string>(), "Pipe all output into this command (less or similar)")
        ("max_memory_usage_in_client", po::value<int>(), "Set memory limit in client/local server")
    ;

    addOptions(options_description);

    auto getter = [](const auto & op)
    {
        String op_long_name = op->long_name();
        return "--" + String(op_long_name);
    };

    if (options_description.main_description)
    {
        const auto & main_options = options_description.main_description->options();
        std::transform(main_options.begin(), main_options.end(), std::back_inserter(cmd_options), getter);
    }

    if (options_description.external_description)
    {
        const auto & external_options = options_description.external_description->options();
        std::transform(external_options.begin(), external_options.end(), std::back_inserter(cmd_options), getter);
    }

    parseAndCheckOptions(options_description, options, common_arguments);
    po::notify(options);

    if (options.count("version") || options.count("V"))
    {
        showClientVersion();
        exit(0);
    }

    if (options.count("version-clean"))
    {
        std::cout << VERSION_STRING;
        exit(0);
    }

    /// Output of help message.
    if (options.count("help")
        || (options.count("host") && options["host"].as<std::string>() == "elp")) /// If user writes -help instead of --help.
    {
        printHelpMessage(options_description);
        exit(0);
    }

    /// Common options for clickhouse-client and clickhouse-local.
    if (options.count("time"))
        print_time_to_stderr = true;
    if (options.count("query"))
        config().setString("query", options["query"].as<std::string>());
    if (options.count("query_id"))
        config().setString("query_id", options["query_id"].as<std::string>());
    if (options.count("database"))
        config().setString("database", options["database"].as<std::string>());
    if (options.count("config-file"))
        config().setString("config-file", options["config-file"].as<std::string>());
    if (options.count("queries-file"))
        queries_files = options["queries-file"].as<std::vector<std::string>>();
    if (options.count("multiline"))
        config().setBool("multiline", true);
    if (options.count("multiquery"))
        config().setBool("multiquery", true);
    if (options.count("ignore-error"))
        config().setBool("ignore-error", true);
    if (options.count("format"))
        config().setString("format", options["format"].as<std::string>());
    if (options.count("vertical"))
        config().setBool("vertical", true);
    if (options.count("stacktrace"))
        config().setBool("stacktrace", true);
    if (options.count("print-profile-events"))
        config().setBool("print-profile-events", true);
    if (options.count("profile-events-delay-ms"))
        config().setInt("profile-events-delay-ms", options["profile-events-delay-ms"].as<UInt64>());
    if (options.count("progress"))
        config().setBool("progress", true);
    if (options.count("echo"))
        config().setBool("echo", true);
    if (options.count("disable_suggestion"))
        config().setBool("disable_suggestion", true);
    if (options.count("suggestion_limit"))
        config().setInt("suggestion_limit", options["suggestion_limit"].as<int>());
    if (options.count("highlight"))
        config().setBool("highlight", options["highlight"].as<bool>());
    if (options.count("history_file"))
        config().setString("history_file", options["history_file"].as<std::string>());
    if (options.count("verbose"))
        config().setBool("verbose", true);
    if (options.count("interactive"))
        config().setBool("interactive", true);
    if (options.count("pager"))
        config().setString("pager", options["pager"].as<std::string>());

    if (options.count("log-level"))
        Poco::Logger::root().setLevel(options["log-level"].as<std::string>());
    if (options.count("server_logs_file"))
        server_logs_file = options["server_logs_file"].as<std::string>();

    query_processing_stage = QueryProcessingStage::fromString(options["stage"].as<std::string>());
    profile_events.print = options.count("print-profile-events");
    profile_events.delay_ms = options["profile-events-delay-ms"].as<UInt64>();

    processOptions(options_description, options, external_tables_arguments, hosts_and_ports_arguments);
    argsToConfig(common_arguments, config(), 100);
    clearPasswordFromCommandLine(argc, argv);

    /// Limit on total memory usage
    size_t max_client_memory_usage = config().getInt64("max_memory_usage_in_client", 0 /*default value*/);
    if (max_client_memory_usage != 0)
    {
        total_memory_tracker.setHardLimit(max_client_memory_usage);
        total_memory_tracker.setDescription("(total)");
        total_memory_tracker.setMetric(CurrentMetrics::MemoryTracking);
    }
}

}<|MERGE_RESOLUTION|>--- conflicted
+++ resolved
@@ -1731,161 +1731,6 @@
 }
 
 
-<<<<<<< HEAD
-=======
-void ClientBase::readArguments(
-    int argc,
-    char ** argv,
-    Arguments & common_arguments,
-    std::vector<Arguments> & external_tables_arguments,
-    std::vector<Arguments> & hosts_and_ports_arguments)
-{
-    /** We allow different groups of arguments:
-        * - common arguments;
-        * - arguments for any number of external tables each in form "--external args...",
-        *   where possible args are file, name, format, structure, types;
-        * - param arguments for prepared statements.
-        * Split these groups before processing.
-        */
-
-    bool in_external_group = false;
-
-    std::string prev_host_arg;
-    std::string prev_port_arg;
-
-    for (int arg_num = 1; arg_num < argc; ++arg_num)
-    {
-        const char * arg = argv[arg_num];
-
-        if (arg == "--external"sv)
-        {
-            in_external_group = true;
-            external_tables_arguments.emplace_back(Arguments{""});
-        }
-        /// Options with value after equal sign.
-        else if (in_external_group
-            && (0 == strncmp(arg, "--file=", strlen("--file=")) || 0 == strncmp(arg, "--name=", strlen("--name="))
-                || 0 == strncmp(arg, "--format=", strlen("--format=")) || 0 == strncmp(arg, "--structure=", strlen("--structure="))
-                || 0 == strncmp(arg, "--types=", strlen("--types="))))
-        {
-            external_tables_arguments.back().emplace_back(arg);
-        }
-        /// Options with value after whitespace.
-        else if (in_external_group
-            && (arg == "--file"sv || arg == "--name"sv || arg == "--format"sv
-                || arg == "--structure"sv || arg == "--types"sv))
-        {
-            if (arg_num + 1 < argc)
-            {
-                external_tables_arguments.back().emplace_back(arg);
-                ++arg_num;
-                arg = argv[arg_num];
-                external_tables_arguments.back().emplace_back(arg);
-            }
-            else
-                break;
-        }
-        else
-        {
-            in_external_group = false;
-
-            /// Parameter arg after underline.
-            if (startsWith(arg, "--param_"))
-            {
-                const char * param_continuation = arg + strlen("--param_");
-                const char * equal_pos = strchr(param_continuation, '=');
-
-                if (equal_pos == param_continuation)
-                    throw Exception("Parameter name cannot be empty", ErrorCodes::BAD_ARGUMENTS);
-
-                if (equal_pos)
-                {
-                    /// param_name=value
-                    query_parameters.emplace(String(param_continuation, equal_pos), String(equal_pos + 1));
-                }
-                else
-                {
-                    /// param_name value
-                    ++arg_num;
-                    if (arg_num >= argc)
-                        throw Exception("Parameter requires value", ErrorCodes::BAD_ARGUMENTS);
-                    arg = argv[arg_num];
-                    query_parameters.emplace(String(param_continuation), String(arg));
-                }
-            }
-            else if (startsWith(arg, "--host") || startsWith(arg, "-h"))
-            {
-                std::string host_arg;
-                /// --host host
-                if (arg == "--host"sv || arg == "-h"sv)
-                {
-                    ++arg_num;
-                    if (arg_num >= argc)
-                        throw Exception("Host argument requires value", ErrorCodes::BAD_ARGUMENTS);
-                    arg = argv[arg_num];
-                    host_arg = "--host=";
-                    host_arg.append(arg);
-                }
-                else
-                    host_arg = arg;
-
-                /// --port port1 --host host1
-                if (!prev_port_arg.empty())
-                {
-                    hosts_and_ports_arguments.push_back({host_arg, prev_port_arg});
-                    prev_port_arg.clear();
-                }
-                else
-                {
-                    /// --host host1 --host host2
-                    if (!prev_host_arg.empty())
-                        hosts_and_ports_arguments.push_back({prev_host_arg});
-
-                    prev_host_arg = host_arg;
-                }
-            }
-            else if (startsWith(arg, "--port"))
-            {
-                std::string port_arg = arg;
-                /// --port port
-                if (arg == "--port"sv)
-                {
-                    port_arg.push_back('=');
-                    ++arg_num;
-                    if (arg_num >= argc)
-                        throw Exception("Port argument requires value", ErrorCodes::BAD_ARGUMENTS);
-                    arg = argv[arg_num];
-                    port_arg.append(arg);
-                }
-
-                /// --host host1 --port port1
-                if (!prev_host_arg.empty())
-                {
-                    hosts_and_ports_arguments.push_back({port_arg, prev_host_arg});
-                    prev_host_arg.clear();
-                }
-                else
-                {
-                    /// --port port1 --port port2
-                    if (!prev_port_arg.empty())
-                        hosts_and_ports_arguments.push_back({prev_port_arg});
-
-                    prev_port_arg = port_arg;
-                }
-            }
-            else if (arg == "--allow_repeated_settings"sv)
-                allow_repeated_settings = true;
-            else
-                common_arguments.emplace_back(arg);
-        }
-    }
-    if (!prev_host_arg.empty())
-        hosts_and_ports_arguments.push_back({prev_host_arg});
-    if (!prev_port_arg.empty())
-        hosts_and_ports_arguments.push_back({prev_port_arg});
-}
-
->>>>>>> df1a0318
 void ClientBase::parseAndCheckOptions(OptionsDescription & options_description, po::variables_map & options, Arguments & arguments)
 {
     if (allow_repeated_settings)
