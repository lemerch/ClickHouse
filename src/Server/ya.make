--- conflicted
+++ resolved
@@ -10,9 +10,7 @@
 
 
 SRCS(
-<<<<<<< HEAD
     CertReloader.cpp
-=======
     GRPCServer.cpp
     HTTP/HTMLForm.cpp
     HTTP/HTTPServer.cpp
@@ -22,7 +20,6 @@
     HTTP/HTTPServerResponse.cpp
     HTTP/ReadHeaders.cpp
     HTTP/WriteBufferFromHTTPServerResponse.cpp
->>>>>>> 7b004fb8
     HTTPHandler.cpp
     HTTPHandlerFactory.cpp
     InterserverIOHTTPHandler.cpp
@@ -39,7 +36,6 @@
     StaticRequestHandler.cpp
     TCPHandler.cpp
     WebUIRequestHandler.cpp
-
 )
 
 END()