#include <Columns/ColumnTuple.h>

#include <base/sort.h>
#include <Columns/IColumnImpl.h>
#include <Columns/ColumnCompressed.h>
#include <Core/Field.h>
#include <Processors/Transforms/ColumnGathererTransform.h>
#include <IO/Operators.h>
#include <IO/WriteBufferFromString.h>
#include <Common/WeakHash.h>
#include <Common/assert_cast.h>
#include <Common/typeid_cast.h>
#include <DataTypes/Serializations/SerializationInfoTuple.h>


namespace DB
{

namespace ErrorCodes
{
    extern const int ILLEGAL_COLUMN;
    extern const int NOT_IMPLEMENTED;
    extern const int CANNOT_INSERT_VALUE_OF_DIFFERENT_SIZE_INTO_TUPLE;
    extern const int LOGICAL_ERROR;
}


std::string ColumnTuple::getName() const
{
    WriteBufferFromOwnString res;
    res << "Tuple(";
    bool is_first = true;
    for (const auto & column : columns)
    {
        if (!is_first)
            res << ", ";
        is_first = false;
        res << column->getName();
    }
    res << ")";
    return res.str();
}

ColumnTuple::ColumnTuple(MutableColumns && mutable_columns)
{
    columns.reserve(mutable_columns.size());
    for (auto & column : mutable_columns)
    {
        if (isColumnConst(*column))
            throw Exception{"ColumnTuple cannot have ColumnConst as its element", ErrorCodes::ILLEGAL_COLUMN};

        columns.push_back(std::move(column));
    }
}

ColumnTuple::Ptr ColumnTuple::create(const Columns & columns)
{
    for (const auto & column : columns)
        if (isColumnConst(*column))
            throw Exception{"ColumnTuple cannot have ColumnConst as its element", ErrorCodes::ILLEGAL_COLUMN};

    auto column_tuple = ColumnTuple::create(MutableColumns());
    column_tuple->columns.assign(columns.begin(), columns.end());

    return column_tuple;
}

ColumnTuple::Ptr ColumnTuple::create(const TupleColumns & columns)
{
    for (const auto & column : columns)
        if (isColumnConst(*column))
            throw Exception{"ColumnTuple cannot have ColumnConst as its element", ErrorCodes::ILLEGAL_COLUMN};

    auto column_tuple = ColumnTuple::create(MutableColumns());
    column_tuple->columns = columns;

    return column_tuple;
}

MutableColumnPtr ColumnTuple::cloneEmpty() const
{
    const size_t tuple_size = columns.size();
    MutableColumns new_columns(tuple_size);
    for (size_t i = 0; i < tuple_size; ++i)
        new_columns[i] = columns[i]->cloneEmpty();

    return ColumnTuple::create(std::move(new_columns));
}

MutableColumnPtr ColumnTuple::cloneResized(size_t new_size) const
{
    const size_t tuple_size = columns.size();
    MutableColumns new_columns(tuple_size);
    for (size_t i = 0; i < tuple_size; ++i)
        new_columns[i] = columns[i]->cloneResized(new_size);

    return ColumnTuple::create(std::move(new_columns));
}

Field ColumnTuple::operator[](size_t n) const
{
    Field res;
    get(n, res);
    return res;
}

void ColumnTuple::get(size_t n, Field & res) const
{
    const size_t tuple_size = columns.size();

    res = Tuple();
    Tuple & res_tuple = DB::get<Tuple &>(res);
    res_tuple.reserve(tuple_size);

    for (size_t i = 0; i < tuple_size; ++i)
        res_tuple.push_back((*columns[i])[n]);
}

bool ColumnTuple::isDefaultAt(size_t n) const
{
    const size_t tuple_size = columns.size();
    for (size_t i = 0; i < tuple_size; ++i)
        if (!columns[i]->isDefaultAt(n))
            return false;
    return true;
}

StringRef ColumnTuple::getDataAt(size_t) const
{
    throw Exception("Method getDataAt is not supported for " + getName(), ErrorCodes::NOT_IMPLEMENTED);
}

void ColumnTuple::insertData(const char *, size_t)
{
    throw Exception("Method insertData is not supported for " + getName(), ErrorCodes::NOT_IMPLEMENTED);
}

void ColumnTuple::insert(const Field & x)
{
    const auto & tuple = DB::get<const Tuple &>(x);

    const size_t tuple_size = columns.size();
    if (tuple.size() != tuple_size)
        throw Exception("Cannot insert value of different size into tuple", ErrorCodes::CANNOT_INSERT_VALUE_OF_DIFFERENT_SIZE_INTO_TUPLE);

    for (size_t i = 0; i < tuple_size; ++i)
        columns[i]->insert(tuple[i]);
}

void ColumnTuple::insertFrom(const IColumn & src_, size_t n)
{
    const ColumnTuple & src = assert_cast<const ColumnTuple &>(src_);

    const size_t tuple_size = columns.size();
    if (src.columns.size() != tuple_size)
        throw Exception("Cannot insert value of different size into tuple", ErrorCodes::CANNOT_INSERT_VALUE_OF_DIFFERENT_SIZE_INTO_TUPLE);

    for (size_t i = 0; i < tuple_size; ++i)
        columns[i]->insertFrom(*src.columns[i], n);
}

void ColumnTuple::insertDefault()
{
    for (auto & column : columns)
        column->insertDefault();
}

void ColumnTuple::popBack(size_t n)
{
    for (auto & column : columns)
        column->popBack(n);
}

StringRef ColumnTuple::serializeValueIntoArena(size_t n, Arena & arena, char const *& begin) const
{
    StringRef res(begin, 0);
    for (const auto & column : columns)
    {
        auto value_ref = column->serializeValueIntoArena(n, arena, begin);
        res.data = value_ref.data - res.size;
        res.size += value_ref.size;
    }

    return res;
}

const char * ColumnTuple::deserializeAndInsertFromArena(const char * pos)
{
    for (auto & column : columns)
        pos = column->deserializeAndInsertFromArena(pos);

    return pos;
}

const char * ColumnTuple::skipSerializedInArena(const char * pos) const
{
    for (const auto & column : columns)
        pos = column->skipSerializedInArena(pos);

    return pos;
}

void ColumnTuple::updateHashWithValue(size_t n, SipHash & hash) const
{
    for (const auto & column : columns)
        column->updateHashWithValue(n, hash);
}

void ColumnTuple::updateWeakHash32(WeakHash32 & hash) const
{
    auto s = size();

    if (hash.getData().size() != s)
        throw Exception("Size of WeakHash32 does not match size of column: column size is " + std::to_string(s) +
                        ", hash size is " + std::to_string(hash.getData().size()), ErrorCodes::LOGICAL_ERROR);

    for (const auto & column : columns)
        column->updateWeakHash32(hash);
}

void ColumnTuple::updateHashFast(SipHash & hash) const
{
    for (const auto & column : columns)
        column->updateHashFast(hash);
}

void ColumnTuple::insertRangeFrom(const IColumn & src, size_t start, size_t length)
{
    const size_t tuple_size = columns.size();
    for (size_t i = 0; i < tuple_size; ++i)
        columns[i]->insertRangeFrom(
            *assert_cast<const ColumnTuple &>(src).columns[i],
            start, length);
}

ColumnPtr ColumnTuple::filter(const Filter & filt, ssize_t result_size_hint) const
{
    const size_t tuple_size = columns.size();
    Columns new_columns(tuple_size);

    for (size_t i = 0; i < tuple_size; ++i)
        new_columns[i] = columns[i]->filter(filt, result_size_hint);

    return ColumnTuple::create(new_columns);
}

void ColumnTuple::expand(const Filter & mask, bool inverted)
{
    for (auto & column : columns)
        column->expand(mask, inverted);
}

ColumnPtr ColumnTuple::permute(const Permutation & perm, size_t limit) const
{
    const size_t tuple_size = columns.size();
    Columns new_columns(tuple_size);

    for (size_t i = 0; i < tuple_size; ++i)
        new_columns[i] = columns[i]->permute(perm, limit);

    return ColumnTuple::create(new_columns);
}

ColumnPtr ColumnTuple::index(const IColumn & indexes, size_t limit) const
{
    const size_t tuple_size = columns.size();
    Columns new_columns(tuple_size);

    for (size_t i = 0; i < tuple_size; ++i)
        new_columns[i] = columns[i]->index(indexes, limit);

    return ColumnTuple::create(new_columns);
}

ColumnPtr ColumnTuple::replicate(const Offsets & offsets) const
{
    const size_t tuple_size = columns.size();
    Columns new_columns(tuple_size);

    for (size_t i = 0; i < tuple_size; ++i)
        new_columns[i] = columns[i]->replicate(offsets);

    return ColumnTuple::create(new_columns);
}

MutableColumns ColumnTuple::scatter(ColumnIndex num_columns, const Selector & selector) const
{
    const size_t tuple_size = columns.size();
    std::vector<MutableColumns> scattered_tuple_elements(tuple_size);

    for (size_t tuple_element_idx = 0; tuple_element_idx < tuple_size; ++tuple_element_idx)
        scattered_tuple_elements[tuple_element_idx] = columns[tuple_element_idx]->scatter(num_columns, selector);

    MutableColumns res(num_columns);

    for (size_t scattered_idx = 0; scattered_idx < num_columns; ++scattered_idx)
    {
        MutableColumns new_columns(tuple_size);
        for (size_t tuple_element_idx = 0; tuple_element_idx < tuple_size; ++tuple_element_idx)
            new_columns[tuple_element_idx] = std::move(scattered_tuple_elements[tuple_element_idx][scattered_idx]);
        res[scattered_idx] = ColumnTuple::create(std::move(new_columns));
    }

    return res;
}

int ColumnTuple::compareAtImpl(size_t n, size_t m, const IColumn & rhs, int nan_direction_hint, const Collator * collator) const
{
    const size_t tuple_size = columns.size();
    for (size_t i = 0; i < tuple_size; ++i)
    {
        int res;
        if (collator && columns[i]->isCollationSupported())
            res = columns[i]->compareAtWithCollation(n, m, *assert_cast<const ColumnTuple &>(rhs).columns[i], nan_direction_hint, *collator);
        else
            res = columns[i]->compareAt(n, m, *assert_cast<const ColumnTuple &>(rhs).columns[i], nan_direction_hint);
        if (res)
            return res;
    }
    return 0;
}

int ColumnTuple::compareAt(size_t n, size_t m, const IColumn & rhs, int nan_direction_hint) const
{
    return compareAtImpl(n, m, rhs, nan_direction_hint);
}

void ColumnTuple::compareColumn(const IColumn & rhs, size_t rhs_row_num,
                                PaddedPODArray<UInt64> * row_indexes, PaddedPODArray<Int8> & compare_results,
                                int direction, int nan_direction_hint) const
{
    return doCompareColumn<ColumnTuple>(assert_cast<const ColumnTuple &>(rhs), rhs_row_num, row_indexes,
                                        compare_results, direction, nan_direction_hint);
}

int ColumnTuple::compareAtWithCollation(size_t n, size_t m, const IColumn & rhs, int nan_direction_hint, const Collator & collator) const
{
    return compareAtImpl(n, m, rhs, nan_direction_hint, &collator);
}

bool ColumnTuple::hasEqualValues() const
{
    return hasEqualValuesImpl<ColumnTuple>();
}

template <bool positive>
struct ColumnTuple::Less
{
    TupleColumns columns;
    int nan_direction_hint;
    const Collator * collator;

    Less(const TupleColumns & columns_, int nan_direction_hint_, const Collator * collator_=nullptr)
        : columns(columns_), nan_direction_hint(nan_direction_hint_), collator(collator_)
    {
    }

    bool operator() (size_t a, size_t b) const
    {
        for (const auto & column : columns)
        {
            int res;
            if (collator && column->isCollationSupported())
                res = column->compareAtWithCollation(a, b, *column, nan_direction_hint, *collator);
            else
                res = column->compareAt(a, b, *column, nan_direction_hint);
            if (res < 0)
                return positive;
            else if (res > 0)
                return !positive;
        }
        return false;
    }
};

void ColumnTuple::getPermutationImpl(IColumn::PermutationSortDirection direction, IColumn::PermutationSortStability stability,
                                size_t limit, int nan_direction_hint, Permutation & res, const Collator * collator) const
{
    size_t rows = size();
    res.resize(rows);
    for (size_t i = 0; i < rows; ++i)
        res[i] = i;

    if (limit >= rows)
        limit = 0;

    EqualRanges ranges;
    ranges.emplace_back(0, rows);
    updatePermutationImpl(direction, stability, limit, nan_direction_hint, res, ranges, collator);
}

void ColumnTuple::updatePermutationImpl(IColumn::PermutationSortDirection direction, IColumn::PermutationSortStability stability,
                                size_t limit, int nan_direction_hint, IColumn::Permutation & res, EqualRanges & equal_ranges, const Collator * collator) const
{
    if (equal_ranges.empty())
        return;

    for (const auto & column : columns)
    {
        while (!equal_ranges.empty() && limit && limit <= equal_ranges.back().first)
            equal_ranges.pop_back();

        if (collator && column->isCollationSupported())
            column->updatePermutationWithCollation(*collator, direction, stability, limit, nan_direction_hint, res, equal_ranges);
        else
            column->updatePermutation(direction, stability, limit, nan_direction_hint, res, equal_ranges);

        if (equal_ranges.empty())
            break;
    }
}

void ColumnTuple::getPermutation(IColumn::PermutationSortDirection direction, IColumn::PermutationSortStability stability,
                                size_t limit, int nan_direction_hint, Permutation & res) const
{
    getPermutationImpl(direction, stability, limit, nan_direction_hint, res, nullptr);
}

void ColumnTuple::updatePermutation(IColumn::PermutationSortDirection direction, IColumn::PermutationSortStability stability,
                                size_t limit, int nan_direction_hint, IColumn::Permutation & res, EqualRanges & equal_ranges) const
{
    updatePermutationImpl(direction, stability, limit, nan_direction_hint, res, equal_ranges);
}

void ColumnTuple::getPermutationWithCollation(const Collator & collator, IColumn::PermutationSortDirection direction, IColumn::PermutationSortStability stability, size_t limit, int nan_direction_hint, Permutation & res) const
{
    getPermutationImpl(direction, stability, limit, nan_direction_hint, res, &collator);
}

void ColumnTuple::updatePermutationWithCollation(const Collator & collator, IColumn::PermutationSortDirection direction, IColumn::PermutationSortStability stability, size_t limit, int nan_direction_hint, Permutation & res, EqualRanges & equal_ranges) const
{
    updatePermutationImpl(direction, stability, limit, nan_direction_hint, res, equal_ranges, &collator);
}

void ColumnTuple::gather(ColumnGathererStream & gatherer)
{
    gatherer.gather(*this);
}

void ColumnTuple::reserve(size_t n)
{
    const size_t tuple_size = columns.size();
    for (size_t i = 0; i < tuple_size; ++i)
        getColumn(i).reserve(n);
}

void ColumnTuple::ensureOwnership()
{
    const size_t tuple_size = columns.size();
    for (size_t i = 0; i < tuple_size; ++i)
        getColumn(i).ensureOwnership();
}

size_t ColumnTuple::byteSize() const
{
    size_t res = 0;
    for (const auto & column : columns)
        res += column->byteSize();
    return res;
}

size_t ColumnTuple::byteSizeAt(size_t n) const
{
    size_t res = 0;
    for (const auto & column : columns)
        res += column->byteSizeAt(n);
    return res;
}

size_t ColumnTuple::allocatedBytes() const
{
    size_t res = 0;
    for (const auto & column : columns)
        res += column->allocatedBytes();
    return res;
}

void ColumnTuple::protect()
{
    for (auto & column : columns)
        column->protect();
}

void ColumnTuple::getExtremes(Field & min, Field & max) const
{
    const size_t tuple_size = columns.size();

    Tuple min_tuple(tuple_size);
    Tuple max_tuple(tuple_size);

    for (size_t i = 0; i < tuple_size; ++i)
        columns[i]->getExtremes(min_tuple[i], max_tuple[i]);

    min = min_tuple;
    max = max_tuple;
}

void ColumnTuple::forEachSubcolumn(ColumnCallback callback)
{
    for (auto & column : columns)
        callback(column);
}

bool ColumnTuple::structureEquals(const IColumn & rhs) const
{
    if (const auto * rhs_tuple = typeid_cast<const ColumnTuple *>(&rhs))
    {
        const size_t tuple_size = columns.size();
        if (tuple_size != rhs_tuple->columns.size())
            return false;

        for (size_t i = 0; i < tuple_size; ++i)
            if (!columns[i]->structureEquals(*rhs_tuple->columns[i]))
                return false;

        return true;
    }
    else
        return false;
}

bool ColumnTuple::isCollationSupported() const
{
    for (const auto & column : columns)
    {
        if (column->isCollationSupported())
            return true;
    }
    return false;
}


ColumnPtr ColumnTuple::compress() const
{
    size_t byte_size = 0;
    Columns compressed;
    compressed.reserve(columns.size());
    for (const auto & column : columns)
    {
        auto compressed_column = column->compress();
        byte_size += compressed_column->byteSize();
        compressed.emplace_back(std::move(compressed_column));
    }

    return ColumnCompressed::create(size(), byte_size,
        [compressed = std::move(compressed)]() mutable
        {
            for (auto & column : compressed)
                column = column->decompress();
            return ColumnTuple::create(compressed);
        });
}

double ColumnTuple::getRatioOfDefaultRows(double sample_ratio) const
{
    return getRatioOfDefaultRowsImpl<ColumnTuple>(sample_ratio);
}

void ColumnTuple::getIndicesOfNonDefaultRows(Offsets & indices, size_t from, size_t limit) const
{
    return getIndicesOfNonDefaultRowsImpl<ColumnTuple>(indices, from, limit);
}

<<<<<<< HEAD
SerializationInfoPtr ColumnTuple::getSerializationInfo() const
{
    MutableSerializationInfos infos;
    infos.reserve(columns.size());

    for (const auto & column : columns)
        infos.push_back(const_pointer_cast<SerializationInfo>(column->getSerializationInfo()));

    return std::make_shared<SerializationInfoTuple>(std::move(infos), SerializationInfo::Settings{});
}

void ColumnTuple::finalize()
{
    for (auto & column : columns)
        column->finalize();
}

bool ColumnTuple::isFinalized() const
{
    return std::all_of(columns.begin(), columns.end(), [](const auto & column) { return column->isFinalized(); });
}

=======
>>>>>>> 7c4f42d0
}<|MERGE_RESOLUTION|>--- conflicted
+++ resolved
@@ -561,18 +561,6 @@
     return getIndicesOfNonDefaultRowsImpl<ColumnTuple>(indices, from, limit);
 }
 
-<<<<<<< HEAD
-SerializationInfoPtr ColumnTuple::getSerializationInfo() const
-{
-    MutableSerializationInfos infos;
-    infos.reserve(columns.size());
-
-    for (const auto & column : columns)
-        infos.push_back(const_pointer_cast<SerializationInfo>(column->getSerializationInfo()));
-
-    return std::make_shared<SerializationInfoTuple>(std::move(infos), SerializationInfo::Settings{});
-}
-
 void ColumnTuple::finalize()
 {
     for (auto & column : columns)
@@ -584,6 +572,4 @@
     return std::all_of(columns.begin(), columns.end(), [](const auto & column) { return column->isFinalized(); });
 }
 
-=======
->>>>>>> 7c4f42d0
 }