#pragma once
#include <Columns/IColumn.h>
#include <Common/UInt128.h>

namespace DB
{
namespace ErrorCodes
{
    extern const int NOT_IMPLEMENTED;
}

class IColumnUnique : public IColumn
{
public:
    using ColumnUniquePtr = IColumn::template immutable_ptr<IColumnUnique>;
    using MutableColumnUniquePtr = IColumn::template mutable_ptr<IColumnUnique>;

    /// Column always contains Null if it's Nullable and empty string if it's String or Nullable(String).
    /// So, size may be greater than the number of inserted unique values.
    virtual const ColumnPtr & getNestedColumn() const = 0;
    /// The same as getNestedColumn, but removes null map if nested column is nullable.
    virtual const ColumnPtr & getNestedNotNullableColumn() const = 0;

    virtual bool nestedColumnIsNullable() const = 0;

    /// Returns array with StringRefHash calculated for each row of getNestedNotNullableColumn() column.
    /// Returns nullptr if nested column doesn't contain strings. Otherwise calculates hash (if it wasn't).
    /// Uses thread-safe cache.
    virtual const UInt64 * tryGetSavedHash() const = 0;

    size_t size() const override { return getNestedNotNullableColumn()->size(); }

    /// Appends new value at the end of column (column's size is increased by 1).
    /// Is used to transform raw strings to Blocks (for example, inside input format parsers)
    virtual size_t uniqueInsert(const Field & x) = 0;

    virtual size_t uniqueInsertFrom(const IColumn & src, size_t n) = 0;
    /// Appends range of elements from other column.
    /// Could be used to concatenate columns.
    virtual MutableColumnPtr uniqueInsertRangeFrom(const IColumn & src, size_t start, size_t length) = 0;

    struct IndexesWithOverflow
    {
        MutableColumnPtr indexes;
        MutableColumnPtr overflowed_keys;
    };
    /// Like uniqueInsertRangeFrom, but doesn't insert keys if inner dictionary has more than max_dictionary_size keys.
    /// Keys that won't be inserted into dictionary will be into overflowed_keys, indexes will be calculated for
    /// concatenation of nested column (which can be got from getNestedColumn() function) and overflowed_keys.
    virtual IndexesWithOverflow uniqueInsertRangeWithOverflow(const IColumn & src, size_t start,
                                                              size_t length, size_t max_dictionary_size) = 0;

    /// Appends data located in specified memory chunk if it is possible (throws an exception if it cannot be implemented).
    /// Is used to optimize some computations (in aggregation, for example).
    /// Parameter length could be ignored if column values have fixed size.
    virtual size_t uniqueInsertData(const char * pos, size_t length) = 0;

    virtual size_t getDefaultValueIndex() const = 0;  /// Nullable ? getNullValueIndex : getNestedTypeDefaultValueIndex
    virtual size_t getNullValueIndex() const = 0;  /// Throws if not nullable.
    virtual size_t getNestedTypeDefaultValueIndex() const = 0;  /// removeNullable()->getDefault() value index
    virtual bool canContainNulls() const = 0;

    virtual size_t uniqueDeserializeAndInsertFromArena(const char * pos, const char *& new_pos) = 0;

    /// Returns dictionary hash which is sipHash is applied to each row of nested column.
    virtual UInt128 getHash() const = 0;

    const char * getFamilyName() const override { return "ColumnUnique"; }
    TypeIndex getDataType() const override { return getNestedColumn()->getDataType(); }

    void insert(const Field &) override
    {
        throw Exception("Method insert is not supported for ColumnUnique.", ErrorCodes::NOT_IMPLEMENTED);
    }

    void insertRangeFrom(const IColumn &, size_t, size_t) override
    {
        throw Exception("Method insertRangeFrom is not supported for ColumnUnique.", ErrorCodes::NOT_IMPLEMENTED);
    }

    void insertData(const char *, size_t) override
    {
        throw Exception("Method insertData is not supported for ColumnUnique.", ErrorCodes::NOT_IMPLEMENTED);
    }

    void insertDefault() override
    {
        throw Exception("Method insertDefault is not supported for ColumnUnique.", ErrorCodes::NOT_IMPLEMENTED);
    }

    void popBack(size_t) override
    {
        throw Exception("Method popBack is not supported for ColumnUnique.", ErrorCodes::NOT_IMPLEMENTED);
    }

    void gather(ColumnGathererStream &) override
    {
        throw Exception("Method gather is not supported for ColumnUnique.", ErrorCodes::NOT_IMPLEMENTED);
    }

    const char * deserializeAndInsertFromArena(const char *) override
    {
        throw Exception("Method deserializeAndInsertFromArena is not supported for ColumnUnique.", ErrorCodes::NOT_IMPLEMENTED);
    }

    ColumnPtr index(const IColumn &, size_t) const override
    {
        throw Exception("Method index is not supported for ColumnUnique.", ErrorCodes::NOT_IMPLEMENTED);
    }

    ColumnPtr cut(size_t, size_t) const override
    {
        throw Exception("Method cut is not supported for ColumnUnique.", ErrorCodes::NOT_IMPLEMENTED);
    }

    ColumnPtr filter(const IColumn::Filter &, ssize_t) const override
    {
        throw Exception("Method filter is not supported for ColumnUnique.", ErrorCodes::NOT_IMPLEMENTED);
    }

    ColumnPtr permute(const IColumn::Permutation &, size_t) const override
    {
        throw Exception("Method permute is not supported for ColumnUnique.", ErrorCodes::NOT_IMPLEMENTED);
    }

    ColumnPtr replicate(const IColumn::Offsets &) const override
    {
        throw Exception("Method replicate is not supported for ColumnUnique.", ErrorCodes::NOT_IMPLEMENTED);
    }

    void getPermutation(bool, size_t, int, IColumn::Permutation &) const override
    {
        throw Exception("Method getPermutation is not supported for ColumnUnique.", ErrorCodes::NOT_IMPLEMENTED);
    }

    std::vector<MutableColumnPtr> scatter(IColumn::ColumnIndex, const IColumn::Selector &) const override
    {
        throw Exception("Method scatter is not supported for ColumnUnique.", ErrorCodes::NOT_IMPLEMENTED);
    }

    void updateWeakHash32(WeakHash32 &) const override
    {
        throw Exception("Method updateWeakHash32 is not supported for ColumnUnique.", ErrorCodes::NOT_IMPLEMENTED);
    }

<<<<<<< HEAD
    void updateHashFast(SipHash &) const override
    {
        throw Exception("Method updateHashFast is not supported for ColumnUnique.", ErrorCodes::NOT_IMPLEMENTED);
=======
    void compareColumn(const IColumn &, size_t, PaddedPODArray<UInt64> *, PaddedPODArray<Int8> &, int, int) const override
    {
        throw Exception("Method compareColumn is not supported for ColumnUnique.", ErrorCodes::NOT_IMPLEMENTED);
>>>>>>> 41659e38
    }
};

using ColumnUniquePtr = IColumnUnique::ColumnUniquePtr;
using MutableColumnUniquePtr = IColumnUnique::MutableColumnUniquePtr;

}<|MERGE_RESOLUTION|>--- conflicted
+++ resolved
@@ -143,15 +143,14 @@
         throw Exception("Method updateWeakHash32 is not supported for ColumnUnique.", ErrorCodes::NOT_IMPLEMENTED);
     }
 
-<<<<<<< HEAD
     void updateHashFast(SipHash &) const override
     {
         throw Exception("Method updateHashFast is not supported for ColumnUnique.", ErrorCodes::NOT_IMPLEMENTED);
-=======
+    }
+
     void compareColumn(const IColumn &, size_t, PaddedPODArray<UInt64> *, PaddedPODArray<Int8> &, int, int) const override
     {
         throw Exception("Method compareColumn is not supported for ColumnUnique.", ErrorCodes::NOT_IMPLEMENTED);
->>>>>>> 41659e38
     }
 };
 
