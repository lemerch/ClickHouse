#include <IO/ZstdDeflatingWriteBuffer.h>
#include <Common/Exception.h>

namespace DB
{
namespace ErrorCodes
{
    extern const int ZSTD_ENCODER_FAILED;
}

ZstdDeflatingWriteBuffer::ZstdDeflatingWriteBuffer(
    std::unique_ptr<WriteBuffer> out_, int compression_level, size_t buf_size, char * existing_memory, size_t alignment)
    : WriteBufferWithOwnMemoryDecorator(std::move(out_), buf_size, existing_memory, alignment)
{
    cctx = ZSTD_createCCtx();
    if (cctx == nullptr)
        throw Exception(ErrorCodes::ZSTD_ENCODER_FAILED, "zstd stream encoder init failed: zstd version: {}", ZSTD_VERSION_STRING);
    size_t ret = ZSTD_CCtx_setParameter(cctx, ZSTD_c_compressionLevel, compression_level);
    if (ZSTD_isError(ret))
        throw Exception(ErrorCodes::ZSTD_ENCODER_FAILED,
                        "zstd stream encoder option setting failed: error code: {}; zstd version: {}",
                        ret, ZSTD_VERSION_STRING);
    ret = ZSTD_CCtx_setParameter(cctx, ZSTD_c_checksumFlag, 1);
    if (ZSTD_isError(ret))
        throw Exception(ErrorCodes::ZSTD_ENCODER_FAILED,
                        "zstd stream encoder option setting failed: error code: {}; zstd version: {}",
                        ret, ZSTD_VERSION_STRING);

    input = {nullptr, 0, 0};
    output = {nullptr, 0, 0};
}

<<<<<<< HEAD
=======

ZstdDeflatingWriteBuffer::~ZstdDeflatingWriteBuffer() = default;

>>>>>>> 01de36f1
void ZstdDeflatingWriteBuffer::nextImpl()
{
    if (!offset())
        return;

    ZSTD_EndDirective mode = ZSTD_e_flush;

    input.src = reinterpret_cast<unsigned char *>(working_buffer.begin());
    input.size = offset();
    input.pos = 0;

    try
    {
        bool ended = false;
        do
        {
            out->nextIfAtEnd();

            output.dst = reinterpret_cast<unsigned char *>(out->buffer().begin());
            output.size = out->buffer().size();
            output.pos = out->offset();


            size_t compression_result = ZSTD_compressStream2(cctx, &output, &input, mode);
            if (ZSTD_isError(compression_result))
                throw Exception(
                                ErrorCodes::ZSTD_ENCODER_FAILED,
                                "ZSTD stream encoding failed: error: '{}'; zstd version: {}",
                                ZSTD_getErrorName(compression_result), ZSTD_VERSION_STRING);

            out->position() = out->buffer().begin() + output.pos;

            bool everything_was_compressed = (input.pos == input.size);
            bool everything_was_flushed = compression_result == 0;

            ended = everything_was_compressed && everything_was_flushed;
        } while (!ended);
    }
    catch (...)
    {
        /// Do not try to write next time after exception.
        out->position() = out->buffer().begin();
        throw;
    }
}

void ZstdDeflatingWriteBuffer::finalizeBefore()
{
    next();

    out->nextIfAtEnd();

    input.src = reinterpret_cast<unsigned char *>(working_buffer.begin());
    input.size = offset();
    input.pos = 0;

    output.dst = reinterpret_cast<unsigned char *>(out->buffer().begin());
    output.size = out->buffer().size();
    output.pos = out->offset();

    size_t remaining = ZSTD_compressStream2(cctx, &output, &input, ZSTD_e_end);
    if (ZSTD_isError(remaining))
        throw Exception(ErrorCodes::ZSTD_ENCODER_FAILED, "zstd stream encoder end failed: zstd version: {}", ZSTD_VERSION_STRING);
    out->position() = out->buffer().begin() + output.pos;
}

void ZstdDeflatingWriteBuffer::finalizeAfter()
{
    try
    {
        size_t err = ZSTD_freeCCtx(cctx);
        /// This is just in case, since it is impossible to get an error by using this wrapper.
        if (unlikely(err))
            throw Exception(ErrorCodes::ZSTD_ENCODER_FAILED, "ZSTD_freeCCtx failed: error: '{}'; zstd version: {}",
                            ZSTD_getErrorName(err), ZSTD_VERSION_STRING);
    }
    catch (...)
    {
        /// It is OK not to terminate under an error from ZSTD_freeCCtx()
        /// since all data already written to the stream.
        tryLogCurrentException(__PRETTY_FUNCTION__);
    }
}

}<|MERGE_RESOLUTION|>--- conflicted
+++ resolved
@@ -30,12 +30,8 @@
     output = {nullptr, 0, 0};
 }
 
-<<<<<<< HEAD
-=======
-
 ZstdDeflatingWriteBuffer::~ZstdDeflatingWriteBuffer() = default;
 
->>>>>>> 01de36f1
 void ZstdDeflatingWriteBuffer::nextImpl()
 {
     if (!offset())
