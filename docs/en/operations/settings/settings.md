--- conflicted
+++ resolved
@@ -3318,7 +3318,7 @@
 If the timeout is reached and memory is not freed, an exception is thrown.
 Read more about [memory overcommit](memory-overcommit.md).
 
-Default value: `200`.
+Default value: `5000000`.
 
 ## memory_overcommit_ratio_denominator_for_user
 
@@ -4629,11 +4629,7 @@
 
 ### input_format_mysql_dump_map_columns (#input_format_mysql_dump_map_columns)
 
-<<<<<<< HEAD
 Enables matching columns from table in MySQL dump and columns from ClickHouse table by names in MySQLDump input format.
-=======
-Default value: `5000000`.
->>>>>>> 585930f0
 
 Possible values:
 
