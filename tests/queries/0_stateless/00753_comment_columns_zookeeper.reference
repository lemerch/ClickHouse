<<<<<<< HEAD
CREATE TABLE default.check_comments (`column_name1` UInt8 DEFAULT 1 COMMENT \'comment\', `column_name2` UInt8 COMMENT \'non default comment\') ENGINE = ReplicatedMergeTree(\'clickhouse/tables/test_comments\', \'r1\') ORDER BY column_name1 SETTINGS index_granularity = 8192
column_name1	UInt8	DEFAULT	1	comment		
column_name2	UInt8			non default comment		
CREATE TABLE default.check_comments (`column_name1` UInt8 DEFAULT 1 COMMENT \'another comment\', `column_name2` UInt8 COMMENT \'non default comment\') ENGINE = ReplicatedMergeTree(\'clickhouse/tables/test_comments\', \'r1\') ORDER BY column_name1 SETTINGS index_granularity = 8192
=======
CREATE TABLE test.check_comments\n(\n    `column_name1` UInt8 DEFAULT 1 COMMENT \'comment\', \n    `column_name2` UInt8 COMMENT \'non default comment\'\n)\nENGINE = ReplicatedMergeTree(\'clickhouse/tables/test_comments\', \'r1\')\nORDER BY column_name1\nSETTINGS index_granularity = 8192
column_name1	UInt8	DEFAULT	1	comment		
column_name2	UInt8			non default comment		
CREATE TABLE test.check_comments\n(\n    `column_name1` UInt8 DEFAULT 1 COMMENT \'another comment\', \n    `column_name2` UInt8 COMMENT \'non default comment\'\n)\nENGINE = ReplicatedMergeTree(\'clickhouse/tables/test_comments\', \'r1\')\nORDER BY column_name1\nSETTINGS index_granularity = 8192
>>>>>>> 1e4d127f
column_name1	UInt8	DEFAULT	1	another comment		
column_name2	UInt8			non default comment		<|MERGE_RESOLUTION|>--- conflicted
+++ resolved
@@ -1,13 +1,6 @@
-<<<<<<< HEAD
-CREATE TABLE default.check_comments (`column_name1` UInt8 DEFAULT 1 COMMENT \'comment\', `column_name2` UInt8 COMMENT \'non default comment\') ENGINE = ReplicatedMergeTree(\'clickhouse/tables/test_comments\', \'r1\') ORDER BY column_name1 SETTINGS index_granularity = 8192
+CREATE TABLE default.check_comments\n(\n    `column_name1` UInt8 DEFAULT 1 COMMENT \'comment\', \n    `column_name2` UInt8 COMMENT \'non default comment\'\n)\nENGINE = ReplicatedMergeTree(\'clickhouse/tables/test_comments\', \'r1\')\nORDER BY column_name1\nSETTINGS index_granularity = 8192
 column_name1	UInt8	DEFAULT	1	comment		
 column_name2	UInt8			non default comment		
-CREATE TABLE default.check_comments (`column_name1` UInt8 DEFAULT 1 COMMENT \'another comment\', `column_name2` UInt8 COMMENT \'non default comment\') ENGINE = ReplicatedMergeTree(\'clickhouse/tables/test_comments\', \'r1\') ORDER BY column_name1 SETTINGS index_granularity = 8192
-=======
-CREATE TABLE test.check_comments\n(\n    `column_name1` UInt8 DEFAULT 1 COMMENT \'comment\', \n    `column_name2` UInt8 COMMENT \'non default comment\'\n)\nENGINE = ReplicatedMergeTree(\'clickhouse/tables/test_comments\', \'r1\')\nORDER BY column_name1\nSETTINGS index_granularity = 8192
-column_name1	UInt8	DEFAULT	1	comment		
-column_name2	UInt8			non default comment		
-CREATE TABLE test.check_comments\n(\n    `column_name1` UInt8 DEFAULT 1 COMMENT \'another comment\', \n    `column_name2` UInt8 COMMENT \'non default comment\'\n)\nENGINE = ReplicatedMergeTree(\'clickhouse/tables/test_comments\', \'r1\')\nORDER BY column_name1\nSETTINGS index_granularity = 8192
->>>>>>> 1e4d127f
+CREATE TABLE default.check_comments\n(\n    `column_name1` UInt8 DEFAULT 1 COMMENT \'another comment\', \n    `column_name2` UInt8 COMMENT \'non default comment\'\n)\nENGINE = ReplicatedMergeTree(\'clickhouse/tables/test_comments\', \'r1\')\nORDER BY column_name1\nSETTINGS index_granularity = 8192
 column_name1	UInt8	DEFAULT	1	another comment		
 column_name2	UInt8			non default comment		