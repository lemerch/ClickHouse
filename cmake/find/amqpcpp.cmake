<<<<<<< HEAD
option(ENABLE_AMQPCPP "Enable AMQPCPP" ${ENABLE_LIBRARIES})

=======
option(ENABLE_AMQPCPP "Enalbe AMQP-CPP" ${ENABLE_LIBRARIES})
>>>>>>> f785837b
if (NOT EXISTS "${ClickHouse_SOURCE_DIR}/contrib/AMQP-CPP/CMakeLists.txt")
    message (WARNING "submodule contrib/AMQP-CPP is missing. to fix try run: \n git submodule update --init --recursive")
    set (ENABLE_AMQPCPP 0)
endif ()

if (ENABLE_AMQPCPP)

    set (USE_AMQPCPP 1)
    set (AMQPCPP_LIBRARY AMQP-CPP)

    set (AMQPCPP_INCLUDE_DIR "${ClickHouse_SOURCE_DIR}/contrib/AMQP-CPP/include")

    list (APPEND AMQPCPP_INCLUDE_DIR
            "${ClickHouse_SOURCE_DIR}/contrib/AMQP-CPP/include"
            "${ClickHouse_SOURCE_DIR}/contrib/AMQP-CPP")

endif()

message (STATUS "Using AMQP-CPP=${USE_AMQPCPP}: ${AMQPCPP_INCLUDE_DIR} : ${AMQPCPP_LIBRARY}")<|MERGE_RESOLUTION|>--- conflicted
+++ resolved
@@ -1,9 +1,5 @@
-<<<<<<< HEAD
-option(ENABLE_AMQPCPP "Enable AMQPCPP" ${ENABLE_LIBRARIES})
+option(ENABLE_AMQPCPP "Enalbe AMQP-CPP" ${ENABLE_LIBRARIES})
 
-=======
-option(ENABLE_AMQPCPP "Enalbe AMQP-CPP" ${ENABLE_LIBRARIES})
->>>>>>> f785837b
 if (NOT EXISTS "${ClickHouse_SOURCE_DIR}/contrib/AMQP-CPP/CMakeLists.txt")
     message (WARNING "submodule contrib/AMQP-CPP is missing. to fix try run: \n git submodule update --init --recursive")
     set (ENABLE_AMQPCPP 0)
