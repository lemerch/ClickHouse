--- conflicted
+++ resolved
@@ -404,7 +404,6 @@
     parser.add_argument(
         "--compiler",
         choices=(
-<<<<<<< HEAD
             "clang-18",
             "clang-18-darwin",
             "clang-18-darwin-aarch64",
@@ -412,23 +411,10 @@
             "clang-18-aarch64-v80compat",
             "clang-18-ppc64le",
             "clang-18-riscv64",
-            "clang-18-s390x",
+            # "clang-18-s390x", # disabled because s390x refused to build in the migration to OpenSSL
             "clang-18-amd64-compat",
             "clang-18-amd64-musl",
             "clang-18-freebsd",
-=======
-            "clang-17",
-            "clang-17-darwin",
-            "clang-17-darwin-aarch64",
-            "clang-17-aarch64",
-            "clang-17-aarch64-v80compat",
-            "clang-17-ppc64le",
-            "clang-17-riscv64",
-            # "clang-17-s390x",  # disabled because s390x refused to build in the migration to OpenSSL
-            "clang-17-amd64-compat",
-            "clang-17-amd64-musl",
-            "clang-17-freebsd",
->>>>>>> 8420f2f8
         ),
         default="clang-18",
         help="a compiler to use",
