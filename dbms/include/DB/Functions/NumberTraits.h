#pragma once

#include <boost/mpl/bool.hpp>
#include <boost/mpl/int.hpp>
#include <boost/mpl/if.hpp>
#include <boost/mpl/and.hpp>
#include <boost/mpl/or.hpp>
#include <boost/mpl/not.hpp>
#include <boost/mpl/greater.hpp>
#include <boost/mpl/min_max.hpp>
#include <boost/mpl/equal_to.hpp>
#include <boost/mpl/comparison.hpp>

#include <DB/Core/Types.h>
#include <tuple>

namespace DB
{

/** Позволяет получить тип результата применения функций +, -, *, /, %, div (целочисленное деление).
  * Правила отличаются от используемых в C++.
  */

namespace NumberTraits
{

using Unsigned = boost::mpl::false_ ;
using Signed = boost::mpl::true_ ;

using Integer = boost::mpl::false_ ;
using Floating = boost::mpl::true_ ;

using HasNull = boost::mpl::true_;
using HasNoNull = boost::mpl::false_;

using Bits0 = boost::mpl::int_<0> ;
using Bits8 = boost::mpl::int_<8> ;
using Bits16 = boost::mpl::int_<16> ;
using Bits32 = boost::mpl::int_<32> ;
using Bits64 = boost::mpl::int_<64> ;
using BitsTooMany = boost::mpl::int_<1024>;

struct Error {};

template <typename T, typename Nullability>
struct AddNullability;

template <typename T>
struct AddNullability<T, HasNull>
{
	using Type = Nullable<T>;
};

template <typename T>
struct AddNullability<T, HasNoNull>
{
	using Type = T;
};

template <typename T> struct Next;

template <> struct Next<Bits0>	{ using Type = Bits0; };
template <> struct Next<Bits8>	{ using Type = Bits16; };
template <> struct Next<Bits16>	{ using Type = Bits32; };
template <> struct Next<Bits32>	{ using Type = Bits64; };
template <> struct Next<Bits64>	{ using Type = Bits64; };

template <typename T> struct ExactNext { using Type = typename Next<T>::Type; };
template <> struct ExactNext<Bits64>	{ using Type = BitsTooMany; };

template <typename T> struct Traits;

template <typename T>
struct Traits<Nullable<T>>
{
	using Sign = typename Traits<T>::Sign;
	using Floatness = typename Traits<T>::Floatness;
	using Bits = typename Traits<T>::Bits;
	using Nullity = HasNull;
};

template <> struct Traits<void>        { typedef Unsigned Sign;        typedef Integer Floatness;      typedef Bits0 Bits;     typedef HasNoNull Nullity; };
template <> struct Traits<Null> : Traits<Nullable<void>> {};
template <> struct Traits<UInt8>       { typedef Unsigned Sign;        typedef Integer Floatness;      typedef Bits8 Bits;     typedef HasNoNull Nullity; };
template <> struct Traits<UInt16>      { typedef Unsigned Sign;        typedef Integer Floatness;      typedef Bits16 Bits;    typedef HasNoNull Nullity; };
template <> struct Traits<UInt32>      { typedef Unsigned Sign;        typedef Integer Floatness;      typedef Bits32 Bits;    typedef HasNoNull Nullity; };
template <> struct Traits<UInt64>      { typedef Unsigned Sign;        typedef Integer Floatness;      typedef Bits64 Bits;    typedef HasNoNull Nullity; };
template <> struct Traits<Int8>        { typedef Signed Sign;          typedef Integer Floatness;      typedef Bits8 Bits;     typedef HasNoNull Nullity; };
template <> struct Traits<Int16>       { typedef Signed Sign;          typedef Integer Floatness;      typedef Bits16 Bits;    typedef HasNoNull Nullity; };
template <> struct Traits<Int32>       { typedef Signed Sign;          typedef Integer Floatness;      typedef Bits32 Bits;    typedef HasNoNull Nullity; };
template <> struct Traits<Int64>       { typedef Signed Sign;          typedef Integer Floatness;      typedef Bits64 Bits;    typedef HasNoNull Nullity; };
template <> struct Traits<Float32>     { typedef Signed Sign;          typedef Floating Floatness;     typedef Bits32 Bits;    typedef HasNoNull Nullity; };
template <> struct Traits<Float64>     { typedef Signed Sign;          typedef Floating Floatness;     typedef Bits64 Bits;    typedef HasNoNull Nullity; };

template <typename Sign, typename Floatness, typename Bits, typename Nullity> struct Construct;

template <typename Sign, typename Floatness, typename Bits>
struct Construct<Sign, Floatness, Bits, HasNull>
{
	using Type = Nullable<typename Construct<Sign, Floatness, Bits, HasNoNull>::Type>;
};

template <> struct Construct<Unsigned, Integer, Bits0, HasNull>	{ using Type = Null; };
template <> struct Construct<Unsigned, Floating, Bits0, HasNull>	{ using Type = Null; };
template <> struct Construct<Signed, Integer, Bits0, HasNull>	{ using Type = Null; };
template <> struct Construct<Signed, Floating, Bits0, HasNull>	{ using Type = Null; };

template <typename Sign, typename Floatness>
struct Construct<Sign, Floatness, BitsTooMany, HasNull>
{
	using Type = Error;
};

template <typename Sign, typename Floatness>
struct Construct<Sign, Floatness, BitsTooMany, HasNoNull>
{
	using Type = Error;
};

template <> struct Construct<Unsigned, Integer, Bits0, HasNoNull>	{ using Type = void; };
template <> struct Construct<Unsigned, Floating, Bits0, HasNoNull>	{ using Type = void; };
template <> struct Construct<Signed, Integer, Bits0, HasNoNull>		{ using Type = void; };
template <> struct Construct<Signed, Floating, Bits0, HasNoNull>	{ using Type = void; };
template <> struct Construct<Unsigned, Integer, Bits8, HasNoNull> 	{ using Type = UInt8 ; };
template <> struct Construct<Unsigned, Integer, Bits16, HasNoNull> 	{ using Type = UInt16 ; };
template <> struct Construct<Unsigned, Integer, Bits32, HasNoNull> 	{ using Type = UInt32 ; };
template <> struct Construct<Unsigned, Integer, Bits64, HasNoNull> 	{ using Type = UInt64 ; };
template <> struct Construct<Unsigned, Floating, Bits8, HasNoNull> 	{ using Type = Float32 ; };
template <> struct Construct<Unsigned, Floating, Bits16, HasNoNull> 	{ using Type = Float32 ; };
template <> struct Construct<Unsigned, Floating, Bits32, HasNoNull> 	{ using Type = Float32 ; };
template <> struct Construct<Unsigned, Floating, Bits64, HasNoNull> 	{ using Type = Float64 ; };
template <> struct Construct<Signed, Integer, Bits8, HasNoNull> 		{ using Type = Int8 	; };
template <> struct Construct<Signed, Integer, Bits16, HasNoNull> 		{ using Type = Int16 ; };
template <> struct Construct<Signed, Integer, Bits32, HasNoNull> 		{ using Type = Int32 ; };
template <> struct Construct<Signed, Integer, Bits64, HasNoNull> 		{ using Type = Int64 ; };
template <> struct Construct<Signed, Floating, Bits8, HasNoNull> 		{ using Type = Float32 ; };
template <> struct Construct<Signed, Floating, Bits16, HasNoNull>		{ using Type = Float32 ; };
template <> struct Construct<Signed, Floating, Bits32, HasNoNull>		{ using Type = Float32 ; };
template <> struct Construct<Signed, Floating, Bits64, HasNoNull>		{ using Type = Float64 ; };

template <typename T>
inline bool isErrorType()
{
	return false;
}
template <>
inline bool isErrorType<Error>()
{
	return true;
}

/// Returns the type A augmented with nullity = nullity(A) | nullity(B)
template <typename A, typename B>
struct UpdateNullity
{
	using Type = typename Construct<
		typename Traits<A>::Sign,
		typename Traits<A>::Floatness,
		typename Traits<A>::Bits,
		typename boost::mpl::or_<typename Traits<A>::Nullity, typename Traits<B>::Nullity>::type
	>::Type;
};

/** Результат сложения или умножения вычисляется по следующим правилам:
	* - если один из аргументов с плавающей запятой, то результат - с плавающей запятой, иначе - целый;
	* - если одно из аргументов со знаком, то результат - со знаком, иначе - без знака;
	* - результат содержит больше бит (не только значащих), чем максимум в аргументах
	*   (например, UInt8 + Int32 = Int64).
	*/
template <typename A, typename B> struct ResultOfAdditionMultiplication
{
	typedef typename Construct<
		typename boost::mpl::or_<typename Traits<A>::Sign, typename Traits<B>::Sign>::type,
		typename boost::mpl::or_<typename Traits<A>::Floatness, typename Traits<B>::Floatness>::type,
		typename Next<typename boost::mpl::max<typename Traits<A>::Bits, typename Traits<B>::Bits>::type>::Type,
		typename boost::mpl::or_<typename Traits<A>::Nullity, typename Traits<B>::Nullity>::type>::Type Type;
};

template <typename A, typename B> struct ResultOfSubtraction
{
	typedef typename Construct<
		Signed,
		typename boost::mpl::or_<typename Traits<A>::Floatness, typename Traits<B>::Floatness>::type,
		typename Next<typename boost::mpl::max<typename Traits<A>::Bits, typename Traits<B>::Bits>::type>::Type,
		typename boost::mpl::or_<typename Traits<A>::Nullity, typename Traits<B>::Nullity>::type>::Type Type;
};

/** При делении всегда получается число с плавающей запятой.
	*/
template <typename A, typename B> struct ResultOfFloatingPointDivision
{
	using Type = Float64;
};

/** При целочисленном делении получается число, битность которого равна делимому.
	*/
template <typename A, typename B> struct ResultOfIntegerDivision
{
	typedef typename Construct<
		typename boost::mpl::or_<typename Traits<A>::Sign, typename Traits<B>::Sign>::type,
<<<<<<< HEAD
		typename boost::mpl::or_<typename Traits<A>::Floatness, typename Traits<B>::Floatness>::type,
		typename Traits<A>::Bits,
		typename boost::mpl::or_<typename Traits<A>::Nullity, typename Traits<B>::Nullity>::type>::Type Type;
=======
		Integer,
		typename Traits<A>::Bits>::Type Type;
>>>>>>> cd33a9db
};

/** При взятии остатка получается число, битность которого равна делителю.
	*/
template <typename A, typename B> struct ResultOfModulo
{
	typedef typename Construct<
		typename boost::mpl::or_<typename Traits<A>::Sign, typename Traits<B>::Sign>::type,
		Integer,
		typename Traits<B>::Bits,
		typename boost::mpl::or_<typename Traits<A>::Nullity, typename Traits<B>::Nullity>::type>::Type Type;
};

template <typename A> struct ResultOfNegate
{
	typedef typename Construct<
		Signed,
		typename Traits<A>::Floatness,
		typename boost::mpl::if_<
			typename Traits<A>::Sign,
			typename Traits<A>::Bits,
			typename Next<typename Traits<A>::Bits>::Type>::type,
			typename Traits<A>::Nullity>::Type Type;
};

template <typename A> struct ResultOfAbs
{
	typedef typename Construct<
		Unsigned,
		typename Traits<A>::Floatness,
		typename Traits <A>::Bits,
		typename Traits<A>::Nullity>::Type Type;
};

/** При побитовых операциях получается целое число, битность которого равна максимальной из битностей аргументов.
	*/
template <typename A, typename B> struct ResultOfBit
{
	typedef typename Construct<
		typename boost::mpl::or_<typename Traits<A>::Sign, typename Traits<B>::Sign>::type,
		Integer,
		typename boost::mpl::max<
			typename boost::mpl::if_<
				typename Traits<A>::Floatness,
				Bits64,
				typename Traits<A>::Bits>::type,
			typename boost::mpl::if_<
				typename Traits<B>::Floatness,
				Bits64,
				typename Traits<B>::Bits>::type>::type,
				typename boost::mpl::or_<typename Traits<A>::Nullity, typename Traits<B>::Nullity>::type>::Type Type;
};

template <typename A> struct ResultOfBitNot
{
	typedef typename Construct<
		typename Traits<A>::Sign,
		Integer,
		typename Traits<A>::Bits,
		typename Traits<A>::Nullity>::Type Type;
};

/** Приведение типов для функции if:
	* 1)     void,      Type ->  Type
	* 2)  UInt<x>,   UInt<y> ->  UInt<max(x,y)>
	* 3)   Int<x>,    Int<y> ->   Int<max(x,y)>
	* 4) Float<x>,  Float<y> -> Float<max(x, y)>
	* 5)  UInt<x>,    Int<y> ->   Int<max(x*2, y)>
	* 6) Float<x>, [U]Int<y> -> Float<max(x, y*2)>
	* 7)  UInt64 ,    Int<x> -> Error
	* 8) Float<x>, [U]Int64  -> Error
	*/
template <typename A, typename B>
struct ResultOfIf
{
	typedef
		/// 1)
		typename boost::mpl::if_<
			typename boost::mpl::equal_to<typename Traits<A>::Bits, Bits0>::type,
			typename UpdateNullity<B, A>::Type,
		typename boost::mpl::if_<
			typename boost::mpl::equal_to<typename Traits<B>::Bits, Bits0>::type,
			typename UpdateNullity<A, B>::Type,
		/// 4) and 6)
		typename boost::mpl::if_<
			typename boost::mpl::or_<
				typename Traits<A>::Floatness,
				typename Traits<B>::Floatness>::type,
			typename Construct<
				Signed,
				Floating,
				typename boost::mpl::max< /// Этот максимум нужен только потому что if_ всегда вычисляет все аргументы.
					typename boost::mpl::max<
						typename boost::mpl::if_<
							typename Traits<A>::Floatness,
							typename Traits<A>::Bits,
							typename ExactNext<typename Traits<A>::Bits>::Type>::type,
						typename boost::mpl::if_<
							typename Traits<B>::Floatness,
							typename Traits<B>::Bits,
							typename ExactNext<typename Traits<B>::Bits>::Type>::type>::type,
					Bits32>::type, 
					typename boost::mpl::or_<typename Traits<A>::Nullity, typename Traits<B>::Nullity>::type>::Type,
		/// 2) and 3)
		typename boost::mpl::if_<
			typename boost::mpl::equal_to<
				typename Traits<A>::Sign,
				typename Traits<B>::Sign>::type,
			typename boost::mpl::if_<
				typename boost::mpl::less<
					typename Traits<A>::Bits,
					typename Traits<B>::Bits>::type,
				typename UpdateNullity<B, A>::Type,
				typename UpdateNullity<A, B>::Type>::type,
		/// 5)
		typename Construct<
			Signed,
			Integer,
			typename boost::mpl::max<
				typename boost::mpl::if_<
					typename Traits<A>::Sign,
					typename Traits<A>::Bits,
					typename ExactNext<typename Traits<A>::Bits>::Type>::type,
				typename boost::mpl::if_<
					typename Traits<B>::Sign,
					typename Traits<B>::Bits,
					typename ExactNext<typename Traits<B>::Bits>::Type>::type>::type,
			typename boost::mpl::or_<typename Traits<A>::Nullity, typename Traits<B>::Nullity>::type
		>::Type>::type>::type>::type>::type Type;
};

/** Перед применением оператора % и побитовых операций, операнды приводятся к целым числам. */
template <typename A> struct ToInteger
{
	typedef typename Construct<
		typename Traits<A>::Sign,
		Integer,
		typename boost::mpl::if_<
			typename Traits<A>::Floatness,
			Bits64,
			typename Traits<A>::Bits>::type,
			typename Traits<A>::Nullity
	>::Type Type;
};

/// Notes on type composition.
///
/// I. Problem statement.
///
/// Type composition with ResultOfIf is not associative. Example:
/// (Int8 x UInt32) x Float32 = Int64 x Float32 = Error;
/// Int8 x (UInt32 x Float32) = Int8 x Float64 = Float64.
/// In order to sort out this issue, we design a slightly improved version
/// of ResultOfIf.
///
/// II. A more rigorous approach to ResultOfIf.
///
/// First we represent the set of types:
/// T = {Void,Int8,Int16,Int32,Int64,UInt8,UInt16,UInt32,UInt64,Float32,Float64}
/// as a poset P with the partial order being such that for any t1,t2 ∈ T,
/// t1 < t2 if and only if the domain of values of t1 is included in the domain
/// of values of t2.
///
/// For each type t ∈ T, we define C(t) as the set of chains of the poset P whose
/// unique minimal element is T.
///
/// Now for any two types t1,t2 ∈ T, we define the poset C(t1,t2) as the intersection
/// C(t1) ∩ C(t2).
///
/// Denote K(t1,t2) as the unique antichain of C(t1,t2) in which each element minimally
/// represents both t1 and t2. It is important to keep in mind that t1 and t2 are
/// *not* comparable.
///
/// For the most part, K(t1,t2) coincides with the result of the application of
/// ResultOfIf to t1 and t2. Nevertheless, for some particular combinations of t1
/// and t2, the map K returns one of the following two antichains: {Int32,Float32},
/// {Int64,Float64}.
///
/// From these observations, we conclude that the type system T and the composition
/// law ResultOfIf are not powerful enough to represent all the combinations of
/// elements of T. That is the reason why ResultOfIf is not associative.
///
/// III. Extending ResultOfIf.
///
/// Let's embed T into a larger set E of "enriched types" such that:
/// 1. E ⊂ TxT;
/// 2. for each t ∈ T, (T,Void) ∈ E.
/// 3. (Int32,Float32) ∈ E
/// 4. (Int64,Float64) ∈ E.
///
/// E represents the image A of the map K, a set of antichains, as a set of types.
///
/// Consider the canonical injection ψ : T x T ----> E x E and the natural bijection
/// φ : A ----> E.
/// Then there exists a unique map K' : E x E ----> E, that makes the diagram below
/// commutative:
///
///        K
/// T x T ----> A
///   |         |
///   | ψ       | φ
///   ↓    L    ↓
/// E x E ----> E
///
/// L is exactly the same map as K, the sole difference being that L takes as
/// parameters extended types that map to ordinary ones.
///
/// Finally we extend the map L. To this end, we complete the type composition table
/// with the new types (Int32,Float32) and (Int64,Float64) appearing on either
/// the left-hand side or the right-hand side. This extended map is called
/// TypeProduct in the implementation. TypeProduct is both commutative and associative.
///
/// IV. Usage.
///
/// When we need to compose ordinary types, the following is to be performed:
/// 1. embed each type into its counterpart in E with EmbedType;
/// 2. compose the resulting enriched types with TypeProduct;
/// 3. return the first component of the result with ToOrdinaryType, which means
/// that, given an extended type e = (p,q) ∈ E, we return the ordinary type p ∈ T.
///
/// The result is the type we are looking for.
///
/// V. Example.
///
/// Suppose we need to compose, as in the problem statement, the types Int8,
/// UInt32, and Float32. The corresponding embedded types are:
/// (Int8,Void), (UInt32,Void), (Float32,Void).
///
/// By computing (Int8 x UInt32) x Float32, we get:
///
/// TypeProduct(TypeProduct((Int8,Void),(UInt32,Void)), (Float32,Void))
/// = TypeProduct((Int64,Float64), (Float32,Void))
/// = (Float64,void)
/// Thus, (Int8 x UInt32) x Float32 = Float64.
///
/// By computing Int8 x (UInt32 x Float32), we get:
///
/// TypeProduct((Int8,Void), TypeProduct((UInt32,Void), (Float32,Void)))
/// = TypeProduct((Int8,Void), (Float64,Void))
/// = (Float64,void)
/// Thus, Int8 x (UInt32 x Float32) = Float64.
///

namespace Enriched
{

/// Definitions of enriched types.
template <typename Nullity> using Void = std::tuple<void, void, Nullity>;
template <typename Nullity> using Int8 = std::tuple<DB::Int8, void, Nullity>;
template <typename Nullity> using Int16 = std::tuple<DB::Int16, void, Nullity>;
template <typename Nullity> using Int32 = std::tuple<DB::Int32, void, Nullity>;
template <typename Nullity> using Int64 = std::tuple<DB::Int64, void, Nullity>;
template <typename Nullity> using UInt8 = std::tuple<DB::UInt8, void, Nullity>;
template <typename Nullity> using UInt16 = std::tuple<DB::UInt16, void, Nullity>;
template <typename Nullity> using UInt32 = std::tuple<DB::UInt32, void, Nullity>;
template <typename Nullity> using UInt64 = std::tuple<DB::UInt64, void, Nullity>;
template <typename Nullity> using Float32 = std::tuple<DB::Float32, void, Nullity>;
template <typename Nullity> using Float64 = std::tuple<DB::Float64, void, Nullity>;
template <typename Nullity> using IntFloat32 = std::tuple<DB::Int32, DB::Float32, Nullity>;
template <typename Nullity> using IntFloat64 = std::tuple<DB::Int64, DB::Float64, Nullity>;

}

/// Embed an ordinary type into the corresponding enriched type.
template <typename T>
struct EmbedType;

template <> struct EmbedType<Error> { using Type = Error; };

template <> struct EmbedType<void> { using Type = Enriched::Void<HasNoNull>; };
template <> struct EmbedType<Int8> { using Type = Enriched::Int8<HasNoNull>; };
template <> struct EmbedType<Int16> { using Type = Enriched::Int16<HasNoNull>; };
template <> struct EmbedType<Int32> { using Type = Enriched::Int32<HasNoNull>; };
template <> struct EmbedType<Int64> { using Type = Enriched::Int64<HasNoNull>; };
template <> struct EmbedType<UInt8> { using Type = Enriched::UInt8<HasNoNull>; };
template <> struct EmbedType<UInt16> { using Type = Enriched::UInt16<HasNoNull>; };
template <> struct EmbedType<UInt32> { using Type = Enriched::UInt32<HasNoNull>; };
template <> struct EmbedType<UInt64> { using Type = Enriched::UInt64<HasNoNull>; };
template <> struct EmbedType<Float32> { using Type = Enriched::Float32<HasNoNull>; };
template <> struct EmbedType<Float64> { using Type = Enriched::Float64<HasNoNull>; };

template <> struct EmbedType<Null> { using Type = Enriched::Void<HasNull>; };
template <> struct EmbedType<Nullable<Int8> > { using Type = Enriched::Int8<HasNull>; };
template <> struct EmbedType<Nullable<Int16> > { using Type = Enriched::Int16<HasNull>; };
template <> struct EmbedType<Nullable<Int32> > { using Type = Enriched::Int32<HasNull>; };
template <> struct EmbedType<Nullable<Int64> > { using Type = Enriched::Int64<HasNull>; };
template <> struct EmbedType<Nullable<UInt8> > { using Type = Enriched::UInt8<HasNull>; };
template <> struct EmbedType<Nullable<UInt16> > { using Type = Enriched::UInt16<HasNull>; };
template <> struct EmbedType<Nullable<UInt32> > { using Type = Enriched::UInt32<HasNull>; };
template <> struct EmbedType<Nullable<UInt64> > { using Type = Enriched::UInt64<HasNull>; };
template <> struct EmbedType<Nullable<Float32> > { using Type = Enriched::Float32<HasNull>; };
template <> struct EmbedType<Nullable<Float64> > { using Type = Enriched::Float64<HasNull>; };

/// Get an ordinary type from an enriched type.
template <typename TType>
struct ToOrdinaryType
{
	using Type = typename std::conditional<
		std::is_same<typename std::tuple_element<2, TType>::type, HasNoNull>::value,
		typename std::tuple_element<0, TType>::type,
		Nullable<typename std::tuple_element<0, TType>::type>
	>::type;
};

/// Get an ordinary type from an enriched type.
/// Error case.
template <>
struct ToOrdinaryType<Error>
{
	using Type = Error;
};

namespace
{

/// The following helper functions and structures are used for the TypeProduct implementation.

/// Check if two types are equal up to nullity.
template <typename T1, typename T2>
constexpr bool areSimilarTypes()
{
	return	std::is_same<
			typename std::tuple_element<0, T1>::type,
			typename std::tuple_element<0, T2>::type
		>::value &&
		std::is_same<
			typename std::tuple_element<1, T1>::type,
			typename std::tuple_element<1, T2>::type
		>::value;
}

/// Check if a pair of types {A,B} equals a pair of types {A1,B1} up to nullity.
template <typename A, typename B, template <typename> class A1, template <typename> class B1>
constexpr bool areSimilarPairs()
{
	/// NOTE: the use of HasNoNull here is a trick. It has no meaning.
	return (areSimilarTypes<A, A1<HasNoNull>>() && areSimilarTypes<B, B1<HasNoNull>>()) ||
		(areSimilarTypes<A, B1<HasNoNull>>() && areSimilarTypes<B, A1<HasNoNull>>());
}

/// Check if a pair of enriched types {A,B} that have straight mappings to ordinary
/// types must be processed in a special way.
template <typename A, typename B>
constexpr bool isExceptionalPair()
{
	return	areSimilarPairs<A, B, Enriched::Int8, Enriched::UInt16>() ||
		areSimilarPairs<A, B, Enriched::Int8, Enriched::UInt32>() ||
		areSimilarPairs<A, B, Enriched::Int16, Enriched::UInt16>() ||
		areSimilarPairs<A, B, Enriched::Int16, Enriched::UInt32>() ||
		areSimilarPairs<A, B, Enriched::Int32, Enriched::UInt32>();
}

/// Check if a pair of enriched types {A,B} is ordinary. Here "ordinary" means
/// that both types map to ordinary types and that they are not exceptional as
/// defined in the function above.
template <typename A, typename B>
constexpr bool isOrdinaryPair()
{
	return	std::is_same<typename std::tuple_element<1, A>::type, void>::value &&
		std::is_same<typename std::tuple_element<1, B>::type, void>::value &&
		!isExceptionalPair<A, B>();
}

/// Returns nullity(A) | nullity(B).
template <typename A, typename B>
struct CombinedNullity
{
private:
	using NullityA = typename Traits<typename ToOrdinaryType<A>::Type>::Nullity;
	using NullityB = typename Traits<typename ToOrdinaryType<B>::Type>::Nullity;

public:
	using Type = typename boost::mpl::or_<NullityA, NullityB>::type;
};

}

/// Compute the product of two enriched numeric types.
/// This statement catches all the incorrect combinations.
template <typename T1, typename T2, typename Enable = void>
struct TypeProduct
{
	using Type = Error;
};

/// Compute the product of two enriched numeric types.
/// Case when both these types are ordinary in the meaning defined above.
template <typename A, typename B>
struct TypeProduct<A, B, typename std::enable_if<isOrdinaryPair<A, B>()>::type>
{
private:
	using Result = typename ResultOfIf<
		typename ToOrdinaryType<A>::Type,
		typename ToOrdinaryType<B>::Type
	>::Type;

public:
	using Type = typename EmbedType<Result>::Type;
};

/// Compute the product of two enriched numeric types.
/// Case when a source type or the resulting type does not map to any ordinary type.

#define DEFINE_TYPE_PRODUCT_RULE(T1, T2, T3) 					\
template <typename A, typename B>						\
struct TypeProduct<								\
	A, 									\
	B,									\
	typename std::enable_if<						\
		!isOrdinaryPair<A, B>() &&					\
		areSimilarPairs<A, B, T1, T2>()					\
	>::type>								\
{										\
	using Type = typename T3<typename CombinedNullity<A, B>::Type>;		\
}

DEFINE_TYPE_PRODUCT_RULE(Enriched::Int8, Enriched::UInt16, Enriched::IntFloat32);
DEFINE_TYPE_PRODUCT_RULE(Enriched::Int8, Enriched::UInt32, Enriched::IntFloat64);
DEFINE_TYPE_PRODUCT_RULE(Enriched::Int16, Enriched::UInt16, Enriched::IntFloat32);
DEFINE_TYPE_PRODUCT_RULE(Enriched::Int16, Enriched::UInt32, Enriched::IntFloat64);
DEFINE_TYPE_PRODUCT_RULE(Enriched::Int32, Enriched::UInt32, Enriched::IntFloat64);

DEFINE_TYPE_PRODUCT_RULE(Enriched::IntFloat32, Enriched::Int8, Enriched::IntFloat32);
DEFINE_TYPE_PRODUCT_RULE(Enriched::IntFloat32, Enriched::Int16, Enriched::IntFloat32);
DEFINE_TYPE_PRODUCT_RULE(Enriched::IntFloat32, Enriched::Int32, Enriched::Int32);
DEFINE_TYPE_PRODUCT_RULE(Enriched::IntFloat32, Enriched::Int64, Enriched::Int64);
DEFINE_TYPE_PRODUCT_RULE(Enriched::IntFloat32, Enriched::Float32, Enriched::Float32);
DEFINE_TYPE_PRODUCT_RULE(Enriched::IntFloat32, Enriched::Float64, Enriched::Float64);
DEFINE_TYPE_PRODUCT_RULE(Enriched::IntFloat32, Enriched::UInt8, Enriched::IntFloat32);
DEFINE_TYPE_PRODUCT_RULE(Enriched::IntFloat32, Enriched::UInt16, Enriched::IntFloat32);
DEFINE_TYPE_PRODUCT_RULE(Enriched::IntFloat32, Enriched::UInt32, Enriched::IntFloat64);
DEFINE_TYPE_PRODUCT_RULE(Enriched::IntFloat32, Enriched::IntFloat32, Enriched::IntFloat32);
DEFINE_TYPE_PRODUCT_RULE(Enriched::IntFloat32, Enriched::IntFloat64, Enriched::IntFloat64);
DEFINE_TYPE_PRODUCT_RULE(Enriched::IntFloat64, Enriched::Int8, Enriched::IntFloat64);
DEFINE_TYPE_PRODUCT_RULE(Enriched::IntFloat64, Enriched::Int16, Enriched::IntFloat64);
DEFINE_TYPE_PRODUCT_RULE(Enriched::IntFloat64, Enriched::Int32, Enriched::IntFloat64);
DEFINE_TYPE_PRODUCT_RULE(Enriched::IntFloat64, Enriched::Int64, Enriched::Int64);
DEFINE_TYPE_PRODUCT_RULE(Enriched::IntFloat64, Enriched::Float32, Enriched::Float64);
DEFINE_TYPE_PRODUCT_RULE(Enriched::IntFloat64, Enriched::Float64, Enriched::Float64);
DEFINE_TYPE_PRODUCT_RULE(Enriched::IntFloat64, Enriched::UInt8, Enriched::IntFloat64);
DEFINE_TYPE_PRODUCT_RULE(Enriched::IntFloat64, Enriched::UInt16, Enriched::IntFloat64);
DEFINE_TYPE_PRODUCT_RULE(Enriched::IntFloat64, Enriched::UInt32, Enriched::IntFloat64);
DEFINE_TYPE_PRODUCT_RULE(Enriched::IntFloat64, Enriched::IntFloat64, Enriched::IntFloat64);

DEFINE_TYPE_PRODUCT_RULE(Enriched::IntFloat32, Enriched::Void, Enriched::IntFloat32);
DEFINE_TYPE_PRODUCT_RULE(Enriched::IntFloat64, Enriched::Void, Enriched::IntFloat64);

#undef DEFINE_TYPE_PRODUCT_RULE

}

}<|MERGE_RESOLUTION|>--- conflicted
+++ resolved
@@ -198,14 +198,9 @@
 {
 	typedef typename Construct<
 		typename boost::mpl::or_<typename Traits<A>::Sign, typename Traits<B>::Sign>::type,
-<<<<<<< HEAD
-		typename boost::mpl::or_<typename Traits<A>::Floatness, typename Traits<B>::Floatness>::type,
+		Integer,
 		typename Traits<A>::Bits,
 		typename boost::mpl::or_<typename Traits<A>::Nullity, typename Traits<B>::Nullity>::type>::Type Type;
-=======
-		Integer,
-		typename Traits<A>::Bits>::Type Type;
->>>>>>> cd33a9db
 };
 
 /** При взятии остатка получается число, битность которого равна делителю.
