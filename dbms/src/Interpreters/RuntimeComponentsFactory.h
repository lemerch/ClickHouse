#pragma once

#include <Dictionaries/Embedded/GeoDictionariesLoader.h>
#include <Interpreters/IRuntimeComponentsFactory.h>
#include <Interpreters/ExternalLoaderConfigRepository.h>
#include <Interpreters/SecurityManager.h>

namespace DB
{

/** Default implementation of runtime components factory
  * used by native server application.
  */
class RuntimeComponentsFactory : public IRuntimeComponentsFactory
{
public:
    std::unique_ptr<ISecurityManager> createSecurityManager() override
    {
        return std::make_unique<SecurityManager>();
    }

<<<<<<< HEAD
    std::unique_ptr<IGeoDictionariesLoader> createGeoDictionariesLoader() override
    {
        return std::make_unique<GeoDictionariesLoader>();
=======
    std::unique_ptr<IExternalLoaderConfigRepository> createExternalDictionariesConfigRepository() override
    {
        return std::make_unique<ExternalLoaderConfigRepository>();
    }

    std::unique_ptr<IExternalLoaderConfigRepository> createExternalModelsConfigRepository() override
    {
        return std::make_unique<ExternalLoaderConfigRepository>();
>>>>>>> 96695b54
    }
};

}<|MERGE_RESOLUTION|>--- conflicted
+++ resolved
@@ -19,11 +19,11 @@
         return std::make_unique<SecurityManager>();
     }
 
-<<<<<<< HEAD
     std::unique_ptr<IGeoDictionariesLoader> createGeoDictionariesLoader() override
     {
         return std::make_unique<GeoDictionariesLoader>();
-=======
+    }
+
     std::unique_ptr<IExternalLoaderConfigRepository> createExternalDictionariesConfigRepository() override
     {
         return std::make_unique<ExternalLoaderConfigRepository>();
@@ -32,7 +32,6 @@
     std::unique_ptr<IExternalLoaderConfigRepository> createExternalModelsConfigRepository() override
     {
         return std::make_unique<ExternalLoaderConfigRepository>();
->>>>>>> 96695b54
     }
 };
 
