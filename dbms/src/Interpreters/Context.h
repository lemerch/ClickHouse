--- conflicted
+++ resolved
@@ -296,7 +296,6 @@
          ResolveCurrentDatabase = 2u,                                  /// Use current database
          ResolveOrdinary = ResolveGlobal | ResolveCurrentDatabase,     /// If database name is not specified, use current database
          ResolveExternal = 4u,                                         /// Try get external table
-         //ResolveExternalOrGlobal = ResolveGlobal | ResolveExternal,    /// If external table doesn't exist, database name must be specifies
          ResolveAll = ResolveExternal | ResolveOrdinary                /// If database name is not specified, try get external table,
                                                                        ///    if external table not found use current database.
     };
@@ -395,17 +394,6 @@
 
     std::optional<UInt16> getTCPPortSecure() const;
 
-<<<<<<< HEAD
-=======
-    /// Get query for the CREATE table.
-    ASTPtr getCreateExternalTableQuery(const String & table_name) const;
-
-    DatabasePtr getDatabase(const String & database_name) const;
-    DatabasePtr tryGetDatabase(const String & database_name) const;
-
-    Databases getDatabases() const;
-
->>>>>>> 05da1bff
     /// Allow to use named sessions. The thread will be run to cleanup sessions after timeout has expired.
     /// The method must be called at the server startup.
     void enableNamedSessions();
