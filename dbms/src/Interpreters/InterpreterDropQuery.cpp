--- conflicted
+++ resolved
@@ -38,17 +38,10 @@
     if (!drop->cluster.empty())
         return executeDDLQueryOnCluster(query_ptr, context, {drop->database});
 
-<<<<<<< HEAD
     if (!drop->table.empty())
-        return executeToTable(drop->database, drop->table, drop->kind, drop->if_exists, drop->temporary);
+        return executeToTable(drop->database, drop->table, drop->kind, drop->if_exists, drop->temporary, drop->no_ddl_lock);
     else if (!drop->database.empty())
         return executeToDatabase(drop->database, drop->kind, drop->if_exists);
-=======
-    if (!drop.table.empty())
-        return executeToTable(drop.database, drop.table, drop.kind, drop.if_exists, drop.temporary, drop.no_ddl_lock);
-    else if (!drop.database.empty())
-        return executeToDatabase(drop.database, drop.kind, drop.if_exists);
->>>>>>> bdc7614c
     else
         throw Exception("Database and table names is empty.", ErrorCodes::LOGICAL_ERROR);
 }
