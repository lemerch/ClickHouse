#include <Interpreters/ExternalDictionaries.h>
#include <Interpreters/Context.h>
#include <Dictionaries/DictionaryFactory.h>

namespace DB
{

namespace
{
    const ExternalLoaderUpdateSettings externalDictionariesUpdateSettings {};

    const ExternalLoaderConfigSettings & getExternalDictionariesConfigSettings()
    {
        static ExternalLoaderConfigSettings settings;
        static std::once_flag flag;

        std::call_once(flag, []
        {
            settings.external_config = "dictionary";
            settings.external_name = "name";
            settings.path_setting_name = "dictionaries_config";
        });

        return settings;
    }
}


/// Must not acquire Context lock in constructor to avoid possibility of deadlocks.
ExternalDictionaries::ExternalDictionaries(
<<<<<<< HEAD
    std::unique_ptr<IConfigRepository> config_repository,
=======
    std::unique_ptr<IExternalLoaderConfigRepository> config_repository,
    const Poco::Util::AbstractConfiguration & config,
>>>>>>> 2a57e691
    Context & context,
    bool throw_on_error)
        : ExternalLoader(config,
                         externalDictionariesUpdateSettings,
                         getExternalDictionariesConfigSettings(),
                         std::move(config_repository),
                         &Logger::get("ExternalDictionaries"),
                         "external dictionary"),
        context(context)
{
    init(throw_on_error);
}

std::shared_ptr<IExternalLoadable> ExternalDictionaries::create(
        const std::string & name, const Configuration & config, const std::string & config_prefix)
{
    return DictionaryFactory::instance().create(name, config, config_prefix, context);
}

}<|MERGE_RESOLUTION|>--- conflicted
+++ resolved
@@ -28,12 +28,8 @@
 
 /// Must not acquire Context lock in constructor to avoid possibility of deadlocks.
 ExternalDictionaries::ExternalDictionaries(
-<<<<<<< HEAD
     std::unique_ptr<IConfigRepository> config_repository,
-=======
-    std::unique_ptr<IExternalLoaderConfigRepository> config_repository,
     const Poco::Util::AbstractConfiguration & config,
->>>>>>> 2a57e691
     Context & context,
     bool throw_on_error)
         : ExternalLoader(config,
