--- conflicted
+++ resolved
@@ -135,23 +135,19 @@
 }
 
 
-<<<<<<< HEAD
 MergeTreeDataPart::MergeTreeDataPart(MergeTreeData & storage_, const DiskPtr & disk_, const String & name_)
-    ///@TODO_IGR DO check is fromPartName need to use path
-    : storage(storage_), disk(disk_), name(name_), info(MergeTreePartInfo::fromPartName(name_, storage.format_version))
-=======
-MergeTreeDataPart::MergeTreeDataPart(MergeTreeData & storage_, const String & name_)
     : storage(storage_)
+    , disk(disk_)
     , name(name_)
     , info(MergeTreePartInfo::fromPartName(name_, storage.format_version))
 {
 }
 
-MergeTreeDataPart::MergeTreeDataPart(const MergeTreeData & storage_, const String & name_, const MergeTreePartInfo & info_)
+MergeTreeDataPart::MergeTreeDataPart(const MergeTreeData & storage_, const DiskPtr & disk_, const String & name_, const MergeTreePartInfo & info_)
     : storage(storage_)
+    , disk(disk_)
     , name(name_)
     , info(info_)
->>>>>>> d2a4aa96
 {
 }
 
