--- conflicted
+++ resolved
@@ -218,39 +218,28 @@
             command->type = ASTAlterCommand::MATERIALIZE_INDEX;
             command->detach = false;
 
-<<<<<<< HEAD
-        command->replace = true;
-        command->type = ASTAlterCommand::REPLACE_PARTITION;
-    }
-    else if (s_move_partition.ignore(pos, expected))
-    {
-        if (!parser_partition.parse(pos, command->partition, expected))
-            return false;
-
-        if (!s_to.ignore(pos, expected))
-            return false;
-
-        if (!parseDatabaseAndTableName(pos, expected, command->to_database, command->to_table))
-            return false;
-
-        command->type = ASTAlterCommand::MOVE_PARTITION;
-    }
-    else if (s_attach_part.ignore(pos, expected))
-    {
-        if (!parser_string_literal.parse(pos, command->partition, expected))
-            return false;
-=======
             if (s_in_partition.ignore(pos, expected))
             {
                 if (!parser_partition.parse(pos, command->partition, expected))
                     return false;
             }
+        }
+        else if (s_move_partition.ignore(pos, expected))
+        {
+            if (!parser_partition.parse(pos, command->partition, expected))
+                return false;
+
+            if (!s_to.ignore(pos, expected))
+                return false;
+
+            if (!parseDatabaseAndTableName(pos, expected, command->to_database, command->to_table))
+                return false;
+            command->type = ASTAlterCommand::MOVE_PARTITION;
         }
         else if (s_add_constraint.ignore(pos, expected))
         {
             if (s_if_not_exists.ignore(pos, expected))
                 command->if_not_exists = true;
->>>>>>> 66203973
 
             if (!parser_constraint_decl.parse(pos, command->constraint_decl, expected))
                 return false;
