--- conflicted
+++ resolved
@@ -592,13 +592,12 @@
                 res.block = receiveData();
                 return res;
 
-<<<<<<< HEAD
             case Protocol::Server::Log:
                 res.block = receiveLogData();
-=======
+                return res;
+
             case Protocol::Server::Heartbeat:
                 res.heartbeat = receiveHeartbeat();
->>>>>>> 8c1b11e1
                 return res;
 
             case Protocol::Server::EndOfStream:
