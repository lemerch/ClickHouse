#pragma once

#include <string>
#include <vector>
#include <cstdint>


namespace DB
{

/// Data types for representing elementary values from a database in RAM.

struct Null {};

using UInt8 = uint8_t;
using UInt16 = uint16_t;
using UInt32 = uint32_t;
using UInt64 = uint64_t;

using Int8 = int8_t;
using Int16 = int16_t;
using Int32 = int32_t;
using Int64 = int64_t;

using Float32 = float;
using Float64 = double;

using String = std::string;


/** Note that for types not used in DB, IsNumber is false.
  */
template <typename T> constexpr bool IsNumber = false;

template <> constexpr bool IsNumber<UInt8> = true;
template <> constexpr bool IsNumber<UInt16> = true;
template <> constexpr bool IsNumber<UInt32> = true;
template <> constexpr bool IsNumber<UInt64> = true;
template <> constexpr bool IsNumber<Int8> = true;
template <> constexpr bool IsNumber<Int16> = true;
template <> constexpr bool IsNumber<Int32> = true;
template <> constexpr bool IsNumber<Int64> = true;
template <> constexpr bool IsNumber<Float32> = true;
template <> constexpr bool IsNumber<Float64> = true;

template <typename T> struct TypeName;

template <> struct TypeName<UInt8>   { static const char * get() { return "UInt8";   } };
template <> struct TypeName<UInt16>  { static const char * get() { return "UInt16";  } };
template <> struct TypeName<UInt32>  { static const char * get() { return "UInt32";  } };
template <> struct TypeName<UInt64>  { static const char * get() { return "UInt64";  } };
template <> struct TypeName<Int8>    { static const char * get() { return "Int8";    } };
template <> struct TypeName<Int16>   { static const char * get() { return "Int16";   } };
template <> struct TypeName<Int32>   { static const char * get() { return "Int32";   } };
template <> struct TypeName<Int64>   { static const char * get() { return "Int64";   } };
template <> struct TypeName<Float32> { static const char * get() { return "Float32"; } };
template <> struct TypeName<Float64> { static const char * get() { return "Float64"; } };
template <> struct TypeName<String>  { static const char * get() { return "String";  } };

enum class TypeIndex
{
    Nothing = 0,
    UInt8,
    UInt16,
    UInt32,
    UInt64,
    UInt128,
    Int8,
    Int16,
    Int32,
    Int64,
    Int128,
    Float32,
    Float64,
    Date,
    DateTime,
    String,
    FixedString,
    Enum8,
    Enum16,
    Decimal32,
    Decimal64,
    Decimal128,
    UUID,
    Array,
    Tuple,
    Set,
    Interval,
    Nullable,
    Function,
    AggregateFunction,
    LowCardinality,
};

template <typename T> struct TypeId;
template <> struct TypeId<UInt8>    { static constexpr const TypeIndex value = TypeIndex::UInt8;  };
template <> struct TypeId<UInt16>   { static constexpr const TypeIndex value = TypeIndex::UInt16;  };
template <> struct TypeId<UInt32>   { static constexpr const TypeIndex value = TypeIndex::UInt32;  };
template <> struct TypeId<UInt64>   { static constexpr const TypeIndex value = TypeIndex::UInt64;  };
template <> struct TypeId<Int8>     { static constexpr const TypeIndex value = TypeIndex::Int8;  };
template <> struct TypeId<Int16>    { static constexpr const TypeIndex value = TypeIndex::Int16; };
template <> struct TypeId<Int32>    { static constexpr const TypeIndex value = TypeIndex::Int32; };
template <> struct TypeId<Int64>    { static constexpr const TypeIndex value = TypeIndex::Int64; };
template <> struct TypeId<Float32>  { static constexpr const TypeIndex value = TypeIndex::Float32;  };
template <> struct TypeId<Float64>  { static constexpr const TypeIndex value = TypeIndex::Float64;  };

/// Not a data type in database, defined just for convenience.
using Strings = std::vector<String>;


using Int128 = __int128;
template <> constexpr bool IsNumber<Int128> = true;
template <> struct TypeName<Int128>  { static const char * get() { return "Int128";  } };
template <> struct TypeId<Int128>   { static constexpr const TypeIndex value = TypeIndex::Int128; };

/// Own FieldType for Decimal.
/// It is only a "storage" for decimal. To perform operations, you also have to provide a scale (number of digits after point).
template <typename T>
struct Decimal
{
    using NativeType = T;

    Decimal() = default;
    Decimal(Decimal<T> &&) = default;
    Decimal(const Decimal<T> &) = default;

    Decimal(const T & value_)
    :   value(value_)
    {}

    template <typename U>
    Decimal(const Decimal<U> & x)
    :   value(x)
    {}

    constexpr Decimal<T> & operator = (Decimal<T> &&) = default;
    constexpr Decimal<T> & operator = (const Decimal<T> &) = default;

    operator T () const { return value; }

    const Decimal<T> & operator += (const T & x) { value += x; return *this; }
    const Decimal<T> & operator -= (const T & x) { value -= x; return *this; }
    const Decimal<T> & operator *= (const T & x) { value *= x; return *this; }
    const Decimal<T> & operator /= (const T & x) { value /= x; return *this; }
    const Decimal<T> & operator %= (const T & x) { value %= x; return *this; }

    T value;
};

using Decimal32 = Decimal<Int32>;
using Decimal64 = Decimal<Int64>;
using Decimal128 = Decimal<Int128>;

template <> struct TypeName<Decimal32>   { static const char * get() { return "Decimal32";   } };
template <> struct TypeName<Decimal64>   { static const char * get() { return "Decimal64";   } };
template <> struct TypeName<Decimal128>  { static const char * get() { return "Decimal128";  } };

template <> struct TypeId<Decimal32>    { static constexpr const TypeIndex value = TypeIndex::Decimal32; };
template <> struct TypeId<Decimal64>    { static constexpr const TypeIndex value = TypeIndex::Decimal64; };
template <> struct TypeId<Decimal128>   { static constexpr const TypeIndex value = TypeIndex::Decimal128; };

template <typename T>
constexpr bool IsDecimalNumber = false;
template <> constexpr bool IsDecimalNumber<Decimal32> = true;
template <> constexpr bool IsDecimalNumber<Decimal64> = true;
template <> constexpr bool IsDecimalNumber<Decimal128> = true;

template <typename T> struct NativeType { using Type = T; };
template <> struct NativeType<Decimal32> { using Type = Int32; };
template <> struct NativeType<Decimal64> { using Type = Int64; };
template <> struct NativeType<Decimal128> { using Type = Int128; };

<<<<<<< HEAD
=======
inline const char * getTypeName(TypeIndex idx)
{
    switch (idx)
    {
        case TypeIndex::Nothing:    return "Nothing";
        case TypeIndex::UInt8:      return TypeName<UInt8>::get();
        case TypeIndex::UInt16:     return TypeName<UInt16>::get();
        case TypeIndex::UInt32:     return TypeName<UInt32>::get();
        case TypeIndex::UInt64:     return TypeName<UInt64>::get();
        case TypeIndex::UInt128:    return "UInt128";
        case TypeIndex::Int8:       return TypeName<Int8>::get();
        case TypeIndex::Int16:      return TypeName<Int16>::get();
        case TypeIndex::Int32:      return TypeName<Int32>::get();
        case TypeIndex::Int64:      return TypeName<Int64>::get();
        case TypeIndex::Int128:     return TypeName<Int128>::get();
        case TypeIndex::Float32:    return TypeName<Float32>::get();
        case TypeIndex::Float64:    return TypeName<Float64>::get();
        case TypeIndex::Date:       return "Date";
        case TypeIndex::DateTime:   return "DateTime";
        case TypeIndex::String:     return TypeName<String>::get();
        case TypeIndex::FixedString: return "FixedString";
        case TypeIndex::Enum8:      return "Enum8";
        case TypeIndex::Enum16:     return "Enum16";
        case TypeIndex::Decimal32:  return TypeName<Decimal32>::get();
        case TypeIndex::Decimal64:  return TypeName<Decimal64>::get();
        case TypeIndex::Decimal128: return TypeName<Decimal128>::get();
        case TypeIndex::UUID:       return "UUID";
        case TypeIndex::Array:      return "Array";
        case TypeIndex::Tuple:      return "Tuple";
        case TypeIndex::Set:        return "Set";
        case TypeIndex::Interval:   return "Interval";
        case TypeIndex::Nullable:   return "Nullable";
        case TypeIndex::Function:   return "Function";
        case TypeIndex::AggregateFunction: return "AggregateFunction";
        case TypeIndex::LowCardinality: return "LowCardinality";
    }

    __builtin_unreachable();
}

>>>>>>> 14113fe7
}

/// Specialization of `std::hash` for the Decimal<T> types.
namespace std
{
    template <typename T>
    struct hash<DB::Decimal<T>> { size_t operator()(const DB::Decimal<T> & x) const { return hash<T>()(x.value); } };

    template <>
    struct hash<DB::Decimal128>
    {
        size_t operator()(const DB::Decimal128 & x) const
        {
            return std::hash<DB::Int64>()(x.value >> 64)
                ^ std::hash<DB::Int64>()(x.value & std::numeric_limits<DB::UInt64>::max());
        }
    };
}<|MERGE_RESOLUTION|>--- conflicted
+++ resolved
@@ -170,8 +170,6 @@
 template <> struct NativeType<Decimal64> { using Type = Int64; };
 template <> struct NativeType<Decimal128> { using Type = Int128; };
 
-<<<<<<< HEAD
-=======
 inline const char * getTypeName(TypeIndex idx)
 {
     switch (idx)
@@ -212,7 +210,6 @@
     __builtin_unreachable();
 }
 
->>>>>>> 14113fe7
 }
 
 /// Specialization of `std::hash` for the Decimal<T> types.
